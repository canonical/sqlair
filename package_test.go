--- conflicted
+++ resolved
@@ -95,17 +95,13 @@
 	return dropTables, db, nil
 }
 
-<<<<<<< HEAD
-func (s *PackageSuite) TestValidDecode(c *C) {
+func (s *PackageSuite) TestValidIterGet(c *C) {
 	type CustomMap map[string]any
 	type StringMap map[string]string
 	type lowerCaseMap map[string]any
 	type M struct {
 		F string `db:"id"`
 	}
-=======
-func (s *PackageSuite) TestValidIterGet(c *C) {
->>>>>>> 6c0db119
 	var tests = []struct {
 		summary  string
 		query    string
@@ -149,7 +145,6 @@
 		outputs:  [][]any{{&Person{}}},
 		expected: [][]any{{&Person{Fullname: "Fred", PostalCode: 1000}}},
 	}, {
-<<<<<<< HEAD
 		summary:  "select into map",
 		query:    "SELECT &M.name FROM person WHERE address_id = $M.p1 OR address_id = $M.p2",
 		types:    []any{sqlair.M{}},
@@ -184,7 +179,7 @@
 		inputs:   []any{lowerCaseMap{"address_id": "1000"}},
 		outputs:  [][]any{{&lowerCaseMap{}}},
 		expected: [][]any{{&lowerCaseMap{"name": "Fred", "id": int64(30)}}},
-=======
+	}, {
 		summary:  "insert",
 		query:    "INSERT INTO address VALUES ($Address.id, $Address.district, $Address.street);",
 		types:    []any{Address{}},
@@ -198,7 +193,6 @@
 		inputs:   []any{Address{ID: 1000}},
 		outputs:  [][]any{},
 		expected: [][]any{},
->>>>>>> 6c0db119
 	}}
 
 	// A Person struct that shadows the one in tests above and has different int types.
@@ -272,12 +266,8 @@
 	}
 }
 
-<<<<<<< HEAD
-func (s *PackageSuite) TestDecodeErrors(c *C) {
+func (s *PackageSuite) TestIterGetErrors(c *C) {
 	type SliceMap map[string][]string
-=======
-func (s *PackageSuite) TestIterGetErrors(c *C) {
->>>>>>> 6c0db119
 	var tests = []struct {
 		summary string
 		query   string
@@ -291,11 +281,7 @@
 		types:   []any{Person{}},
 		inputs:  []any{},
 		outputs: [][]any{{nil}},
-<<<<<<< HEAD
-		err:     "cannot decode result: need map or pointer to struct, got nil",
-=======
-		err:     "cannot get result: need pointer to struct, got nil",
->>>>>>> 6c0db119
+		err:     "cannot get result: need map or pointer to struct, got nil",
 	}, {
 		summary: "nil pointer parameter",
 		query:   "SELECT * AS &Person.* FROM person",
@@ -309,11 +295,7 @@
 		types:   []any{Person{}},
 		inputs:  []any{},
 		outputs: [][]any{{Person{}}},
-<<<<<<< HEAD
-		err:     "cannot decode result: need map or pointer to struct, got struct",
-=======
-		err:     "cannot get result: need pointer to struct, got struct",
->>>>>>> 6c0db119
+		err:     "cannot get result: need map or pointer to struct, got struct",
 	}, {
 		summary: "wrong struct",
 		query:   "SELECT * AS &Person.* FROM person",
@@ -326,13 +308,8 @@
 		query:   "SELECT * AS &Person.* FROM person",
 		types:   []any{Person{}},
 		inputs:  []any{},
-<<<<<<< HEAD
 		outputs: [][]any{{&[]any{}}},
-		err:     "cannot decode result: need map or pointer to struct, got pointer to slice",
-=======
-		outputs: [][]any{{&map[string]any{}}},
-		err:     "cannot get result: need pointer to struct, got pointer to map",
->>>>>>> 6c0db119
+		err:     "cannot get result: need map or pointer to struct, got pointer to slice",
 	}, {
 		summary: "missing get value",
 		query:   "SELECT * AS &Person.* FROM person",

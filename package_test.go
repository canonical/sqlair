package sqlair_test

import (
	"context"
	"database/sql"
	"errors"
	"runtime"
	"testing"
	"time"

	_ "github.com/mattn/go-sqlite3"
	. "gopkg.in/check.v1"

	"github.com/canonical/sqlair"
)

// Hook up gocheck into the "go test" runner.
func TestPackage(t *testing.T) { TestingT(t) }

type PackageSuite struct{}

var _ = Suite(&PackageSuite{})

func setupDB() (*sql.DB, error) {
	return sql.Open("sqlite3", "file:test.db?cache=shared&mode=memory")
}

func createExampleDB(createTables string, inserts []string) (*sql.DB, error) {
	db, err := setupDB()
	if err != nil {
		return nil, err
	}

	_, err = db.Exec(createTables)
	if err != nil {
		return nil, err
	}
	for _, insert := range inserts {
		_, err := db.Exec(insert)
		if err != nil {
			return nil, err
		}
	}
	return db, nil
}

type Address struct {
	ID       int    `db:"id"`
	District string `db:"district"`
	Street   string `db:"street"`
}

type Person struct {
	ID         int    `db:"id"`
	Fullname   string `db:"name"`
	PostalCode int    `db:"address_id"`
}

type Manager Person

type District struct{}

<<<<<<< HEAD
func personAndAddressDB() ([]string, *sql.DB, error) {
=======
type CustomMap map[string]any

func personAndAddressDB() (string, *sql.DB, error) {
>>>>>>> 6f89ebb4
	createTables := `
CREATE TABLE person (
	name text,
	id integer,
	address_id integer,
	email text
);
CREATE TABLE address (
	id integer,
	district text,
	street text
);
`
	dropTables := []string{`DROP TABLE person`, `DROP TABLE address`}

	inserts := []string{
		"INSERT INTO person VALUES ('Fred', 30, 1000, 'fred@email.com');",
		"INSERT INTO person VALUES ('Mark', 20, 1500, 'mark@email.com');",
		"INSERT INTO person VALUES ('Mary', 40, 3500, 'mary@email.com');",
		"INSERT INTO person VALUES ('James', 35, 4500, 'james@email.com');",
		"INSERT INTO address VALUES (1000, 'Happy Land', 'Main Street');",
		"INSERT INTO address VALUES (1500, 'Sad World', 'Church Road');",
		"INSERT INTO address VALUES (3500, 'Ambivalent Commons', 'Station Lane');",
	}

	db, err := createExampleDB(createTables, inserts)
	if err != nil {
		return nil, nil, err
	}
	return dropTables, db, nil
}

func (s *PackageSuite) TestValidIterGet(c *C) {
	type StringMap map[string]string
	type lowerCaseMap map[string]any
	type M struct {
		F string `db:"id"`
	}
	var tests = []struct {
		summary  string
		query    string
		types    []any
		inputs   []any
		outputs  [][]any
		expected [][]any
	}{{
		summary:  "double select with name clash",
		query:    "SELECT p.id AS &Person.*, a.id AS &Address.* FROM person AS p, address AS a",
		types:    []any{Person{}, Address{}},
		inputs:   []any{},
		outputs:  [][]any{{&Person{}, &Address{}}, {&Person{}, &Address{}}, {&Person{}, &Address{}}, {&Person{}, &Address{}}, {&Person{}, &Address{}}, {&Person{}, &Address{}}, {&Person{}, &Address{}}, {&Person{}, &Address{}}, {&Person{}, &Address{}}, {&Person{}, &Address{}}, {&Person{}, &Address{}}, {&Person{}, &Address{}}},
		expected: [][]any{{&Person{ID: 30}, &Address{ID: 1000}}, {&Person{ID: 30}, &Address{ID: 1500}}, {&Person{ID: 30}, &Address{ID: 3500}}, {&Person{ID: 20}, &Address{ID: 1000}}, {&Person{ID: 20}, &Address{ID: 1500}}, {&Person{ID: 20}, &Address{ID: 3500}}, {&Person{ID: 40}, &Address{ID: 1000}}, {&Person{ID: 40}, &Address{ID: 1500}}, {&Person{ID: 40}, &Address{ID: 3500}}, {&Person{ID: 35}, &Address{ID: 1000}}, {&Person{ID: 35}, &Address{ID: 1500}}, {&Person{ID: 35}, &Address{ID: 3500}}},
	}, {
		summary:  "simple select person",
		query:    "SELECT * AS &Person.* FROM person",
		types:    []any{Person{}},
		inputs:   []any{},
		outputs:  [][]any{{&Person{}}, {&Person{}}, {&Person{}}, {&Person{}}},
		expected: [][]any{{&Person{30, "Fred", 1000}}, {&Person{20, "Mark", 1500}}, {&Person{40, "Mary", 3500}}, {&Person{35, "James", 4500}}},
	}, {
		summary:  "select multiple with extras",
		query:    "SELECT email, * AS &Person.*, address_id AS &Address.id, * AS &Manager.*, id FROM person WHERE id = $Address.id",
		types:    []any{Person{}, Address{}, Manager{}},
		inputs:   []any{Address{ID: 30}},
		outputs:  [][]any{{&Person{}, &Address{}, &Manager{}}},
		expected: [][]any{{&Person{30, "Fred", 1000}, &Address{ID: 1000}, &Manager{30, "Fred", 1000}}},
	}, {
		summary:  "select with renaming",
		query:    "SELECT (name, address_id) AS (&Address.street, &Address.id) FROM person WHERE id = $Manager.id",
		types:    []any{Address{}, Manager{}},
		inputs:   []any{Manager{ID: 30}},
		outputs:  [][]any{{&Address{}}},
		expected: [][]any{{&Address{Street: "Fred", ID: 1000}}},
	}, {
		summary:  "select into star struct",
		query:    "SELECT (name, address_id) AS &Person.* FROM person WHERE address_id IN ( $Manager.address_id, $Address.district )",
		types:    []any{Person{}, Address{}, Manager{}},
		inputs:   []any{Manager{PostalCode: 1000}, Address{ID: 2000}},
		outputs:  [][]any{{&Person{}}},
		expected: [][]any{{&Person{Fullname: "Fred", PostalCode: 1000}}},
	}, {
		summary:  "select into map",
		query:    "SELECT &M.name FROM person WHERE address_id = $M.p1 OR address_id = $M.p2",
		types:    []any{sqlair.M{}},
		inputs:   []any{sqlair.M{"p1": 1000, "p2": 1500}},
		outputs:  [][]any{{sqlair.M{}}, {sqlair.M{}}},
		expected: [][]any{{sqlair.M{"name": "Fred"}}, {sqlair.M{"name": "Mark"}}},
	}, {
		summary:  "select into star map",
		query:    "SELECT (name, address_id) AS &M.* FROM person WHERE address_id = $M.p1",
		types:    []any{sqlair.M{}},
		inputs:   []any{sqlair.M{"p1": 1000}},
		outputs:  [][]any{{&sqlair.M{"address_id": 0}}},
		expected: [][]any{{&sqlair.M{"name": "Fred", "address_id": int64(1000)}}},
	}, {
		summary:  "select into custom map",
		query:    "SELECT (name, address_id) AS &CustomMap.* FROM person WHERE address_id IN ( $CustomMap.address_id, $CustomMap.district)",
		types:    []any{CustomMap{}},
		inputs:   []any{CustomMap{"address_id": 1000, "district": 2000}},
		outputs:  [][]any{{&CustomMap{"address_id": 0}}},
		expected: [][]any{{&CustomMap{"name": "Fred", "address_id": int64(1000)}}},
	}, {
		summary:  "multiple maps",
		query:    "SELECT name AS &StringMap.*, id AS &CustomMap.* FROM person WHERE address_id = $M.address_id AND id = $StringMap.id",
		types:    []any{StringMap{}, sqlair.M{}, CustomMap{}},
		inputs:   []any{sqlair.M{"address_id": "1000"}, &StringMap{"id": "30"}},
		outputs:  [][]any{{&StringMap{}, CustomMap{}}},
		expected: [][]any{{&StringMap{"name": "Fred"}, CustomMap{"id": int64(30)}}},
	}, {
		summary:  "lower case map",
		query:    "SELECT name AS &lowerCaseMap.*, id AS &lowerCaseMap.* FROM person WHERE address_id = $lowerCaseMap.address_id",
		types:    []any{lowerCaseMap{}},
		inputs:   []any{lowerCaseMap{"address_id": "1000"}},
		outputs:  [][]any{{&lowerCaseMap{}}},
		expected: [][]any{{&lowerCaseMap{"name": "Fred", "id": int64(30)}}},
	}, {
		summary:  "insert",
		query:    "INSERT INTO address VALUES ($Address.id, $Address.district, $Address.street);",
		types:    []any{Address{}},
		inputs:   []any{Address{8000, "Crazy Town", "Willow Wong"}},
		outputs:  [][]any{},
		expected: [][]any{},
	}, {
		summary:  "update",
		query:    "UPDATE address SET id=$Address.id WHERE id=8000",
		types:    []any{Address{}},
		inputs:   []any{Address{ID: 1000}},
		outputs:  [][]any{},
		expected: [][]any{},
	}}

	// A Person struct that shadows the one in tests above and has different int types.
	type Person struct {
		ID         int32  `db:"id"`
		Fullname   string `db:"name"`
		PostalCode int32  `db:"address_id"`
	}

	var testsWithShadowPerson = []struct {
		summary  string
		query    string
		types    []any
		inputs   []any
		outputs  [][]any
		expected [][]any
	}{{
		summary:  "alternative type shadow person",
		query:    "SELECT * AS &Person.* FROM person",
		types:    []any{Person{}},
		inputs:   []any{},
		outputs:  [][]any{{&Person{}}, {&Person{}}, {&Person{}}, {&Person{}}},
		expected: [][]any{{&Person{30, "Fred", 1000}}, {&Person{20, "Mark", 1500}}, {&Person{40, "Mary", 3500}}, {&Person{35, "James", 4500}}},
	}}

	tests = append(tests, testsWithShadowPerson...)

	dropTables, sqldb, err := personAndAddressDB()
	if err != nil {
		c.Fatal(err)
	}

	db := sqlair.NewDB(sqldb)
	defer func() {
		for _, dropTable := range dropTables {
			err = db.Query(nil, sqlair.MustPrepare(dropTable)).Run()
			if err != nil {
				c.Fatal(err)
			}
		}
	}()

	for _, t := range tests {
		stmt, err := sqlair.Prepare(t.query, t.types...)
		if err != nil {
			c.Errorf("\ntest %q failed (Prepare):\ninput: %s\nerr: %s\n", t.summary, t.query, err)
			continue
		}

		iter := db.Query(nil, stmt, t.inputs...).Iter()
		defer iter.Close()
		i := 0
		for iter.Next() {
			if i >= len(t.outputs) {
				c.Errorf("\ntest %q failed (Next):\ninput: %s\nerr: more rows that expected (%d > %d)\n", t.summary, t.query, i+1, len(t.outputs))
				break
			}
			if err := iter.Get(t.outputs[i]...); err != nil {
				c.Errorf("\ntest %q failed (Get):\ninput: %s\nerr: %s\n", t.summary, t.query, err)
			}
			i++
		}

		err = iter.Close()
		if err != nil {
			c.Errorf("\ntest %q failed (Close):\ninput: %s\nerr: %s\n", t.summary, t.query, err)
		}
		for i, row := range t.expected {
			for j, col := range row {
				c.Assert(t.outputs[i][j], DeepEquals, col,
					Commentf("\ntest %q failed:\ninput: %s\nrow: %d\n", t.summary, t.query, i))
			}
		}
	}
}

func (s *PackageSuite) TestIterGetErrors(c *C) {
	type SliceMap map[string][]string
	var tests = []struct {
		summary string
		query   string
		types   []any
		inputs  []any
		outputs [][]any
		err     string
	}{{
		summary: "nil parameter",
		query:   "SELECT * AS &Person.* FROM person",
		types:   []any{Person{}},
		inputs:  []any{},
		outputs: [][]any{{nil}},
		err:     "cannot get result: need map or pointer to struct, got nil",
	}, {
		summary: "nil pointer parameter",
		query:   "SELECT * AS &Person.* FROM person",
		types:   []any{Person{}},
		inputs:  []any{},
		outputs: [][]any{{(*Person)(nil)}},
		err:     "cannot get result: got nil pointer",
	}, {
		summary: "non pointer parameter",
		query:   "SELECT * AS &Person.* FROM person",
		types:   []any{Person{}},
		inputs:  []any{},
		outputs: [][]any{{Person{}}},
		err:     "cannot get result: need map or pointer to struct, got struct",
	}, {
		summary: "wrong struct",
		query:   "SELECT * AS &Person.* FROM person",
		types:   []any{Person{}},
		inputs:  []any{},
		outputs: [][]any{{&Address{}}},
		err:     `cannot get result: type "Address" does not appear in query, have: Person`,
	}, {
		summary: "not a struct",
		query:   "SELECT * AS &Person.* FROM person",
		types:   []any{Person{}},
		inputs:  []any{},
		outputs: [][]any{{&[]any{}}},
		err:     "cannot get result: need map or pointer to struct, got pointer to slice",
	}, {
		summary: "missing get value",
		query:   "SELECT * AS &Person.* FROM person",
		types:   []any{Person{}},
		inputs:  []any{},
		outputs: [][]any{{}},
		err:     `cannot get result: type "Person" found in query but not passed to get`,
	}, {
		summary: "multiple of the same type",
		query:   "SELECT * AS &Person.* FROM person",
		types:   []any{Person{}},
		inputs:  []any{},
		outputs: [][]any{{&Person{}, &Person{}}},
		err:     `cannot get result: type "Person" provided more than once, rename one of them`,
	}, {
		summary: "multiple of the same type",
		query:   "SELECT name AS &M.* FROM person",
		types:   []any{sqlair.M{}},
		inputs:  []any{},
		outputs: [][]any{{&sqlair.M{}, sqlair.M{}}},
		err:     `cannot get result: type "M" provided more than once, rename one of them`,
	}}

	dropTables, sqldb, err := personAndAddressDB()
	if err != nil {
		c.Fatal(err)
	}

	db := sqlair.NewDB(sqldb)
	defer func() {
		for _, dropTable := range dropTables {
			err = db.Query(nil, sqlair.MustPrepare(dropTable)).Run()
			if err != nil {
				c.Fatal(err)
			}
		}
	}()

	for _, t := range tests {
		stmt, err := sqlair.Prepare(t.query, t.types...)
		if err != nil {
			c.Errorf("\ntest %q failed (Prepare):\ninput: %s\nerr: %s\n", t.summary, t.query, err)
			continue
		}

		iter := db.Query(nil, stmt, t.inputs...).Iter()
		defer iter.Close()
		i := 0
		for iter.Next() {
			if i >= len(t.outputs) {
				c.Errorf("\ntest %q failed (Next):\ninput: %s\nerr: more rows that expected (%d > %d)\n", t.summary, t.query, i+1, len(t.outputs))
				break
			}
			if err := iter.Get(t.outputs[i]...); err != nil {
				c.Assert(err, ErrorMatches, t.err,
					Commentf("\ntest %q failed:\ninput: %s\noutputs: %s", t.summary, t.query, t.outputs))
				iter.Close()
				break
			}
			i++
		}
		err = iter.Close()
		if err != nil {
			c.Errorf("\ntest %q failed (Close):\ninput: %s\nerr: %s\n", t.summary, t.query, err)
		}
	}
}

type ScannerInt struct {
	SI int
}

func (si *ScannerInt) Scan(v any) error {
	if _, ok := v.(int); ok {
		si.SI = 42
	} else {
		si.SI = 666
	}
	return nil
}

type ScannerString struct {
	SS string
}

func (ss *ScannerString) Scan(v any) error {
	if _, ok := v.(string); ok {
		ss.SS = "ScannerString scanned well!"
	} else {
		ss.SS = "ScannerString found a NULL"
	}
	return nil
}

func (s *PackageSuite) TestNulls(c *C) {
	type I int
	type J = int
	type S = string
	type PersonWithStrangeTypes struct {
		ID         I `db:"id"`
		Fullname   S `db:"name"`
		PostalCode J `db:"address_id"`
	}
	type NullGuy struct {
		ID         sql.NullInt64  `db:"id"`
		Fullname   sql.NullString `db:"name"`
		PostalCode sql.NullInt64  `db:"address_id"`
	}
	type ScannerDude struct {
		ID         ScannerInt    `db:"id"`
		Fullname   ScannerString `db:"name"`
		PostalCode ScannerInt    `db:"address_id"`
	}

	var tests = []struct {
		summary  string
		query    string
		types    []any
		inputs   []any
		outputs  []any
		expected []any
	}{{
		summary:  "reading nulls",
		query:    `SELECT &Person.* FROM person WHERE name = "Nully"`,
		types:    []any{Person{}},
		inputs:   []any{},
		outputs:  []any{&Person{ID: 5, PostalCode: 10}},
		expected: []any{&Person{Fullname: "Nully", ID: 0, PostalCode: 0}},
	}, {
		summary:  "reading nulls with custom types",
		query:    `SELECT &PersonWithStrangeTypes.* FROM person WHERE name = "Nully"`,
		types:    []any{PersonWithStrangeTypes{}},
		inputs:   []any{},
		outputs:  []any{&PersonWithStrangeTypes{ID: 5, PostalCode: 10}},
		expected: []any{&PersonWithStrangeTypes{Fullname: "Nully", ID: 0, PostalCode: 0}},
	}, {
		summary:  "regular nulls",
		query:    `SELECT &NullGuy.* FROM person WHERE name = "Nully"`,
		types:    []any{NullGuy{}},
		inputs:   []any{},
		outputs:  []any{&NullGuy{}},
		expected: []any{&NullGuy{Fullname: sql.NullString{Valid: true, String: "Nully"}, ID: sql.NullInt64{Valid: false}, PostalCode: sql.NullInt64{Valid: false}}},
	}, {
		summary:  "nulls with custom scan type",
		query:    `SELECT &ScannerDude.* FROM person WHERE name = "Nully"`,
		types:    []any{ScannerDude{}},
		inputs:   []any{},
		outputs:  []any{&ScannerDude{}},
		expected: []any{&ScannerDude{Fullname: ScannerString{SS: "ScannerString scanned well!"}, ID: ScannerInt{SI: 666}, PostalCode: ScannerInt{SI: 666}}},
	}}

	dropTables, sqldb, err := personAndAddressDB()
	if err != nil {
		c.Fatal(err)
	}

	db := sqlair.NewDB(sqldb)
	defer func() {
		for _, dropTable := range dropTables {
			err = db.Query(nil, sqlair.MustPrepare(dropTable)).Run()
			if err != nil {
				c.Fatal(err)
			}
		}
	}()

	insertNullPerson, err := sqlair.Prepare("INSERT INTO person VALUES ('Nully', NULL, NULL, NULL);")
	c.Assert(err, IsNil)
	c.Assert(db.Query(nil, insertNullPerson).Run(), IsNil)

	for _, t := range tests {
		stmt, err := sqlair.Prepare(t.query, t.types...)
		if err != nil {
			c.Errorf("\ntest %q failed (prepare):\ninput: %s\nerr: %s\n", t.summary, t.query, err)
			continue
		}

		q := db.Query(nil, stmt, t.inputs...)
		err = q.Get(t.outputs...)
		if err != nil {
			c.Errorf("\ntest %q failed (Get):\ninput: %s\nerr: %s\n", t.summary, t.query, err)
			continue
		}
		for i, s := range t.expected {
			c.Assert(t.outputs[i], DeepEquals, s,
				Commentf("\ntest %q failed:\ninput: %s", t.summary, t.query))
		}
	}
}

func (s *PackageSuite) TestValidGet(c *C) {
	var tests = []struct {
		summary  string
		query    string
		types    []any
		inputs   []any
		outputs  []any
		expected []any
	}{{
		summary:  "double select with name clash",
		query:    "SELECT p.id AS &Person.*, a.id AS &Address.* FROM person AS p, address AS a",
		types:    []any{Person{}, Address{}},
		inputs:   []any{},
		outputs:  []any{&Person{}, &Address{}},
		expected: []any{&Person{ID: 30}, &Address{ID: 1000}},
	}, {
		summary:  "select into multiple structs, with input conditions",
		query:    "SELECT p.* AS &Person.*, a.* AS &Address.*, p.* AS &Manager.* FROM person AS p, address AS a WHERE p.id = $Person.id AND a.id = $Address.id ",
		types:    []any{Person{}, Address{}, Manager{}},
		inputs:   []any{Address{ID: 1000}, Person{ID: 30}},
		outputs:  []any{&Person{}, &Address{}, &Manager{}},
		expected: []any{&Person{30, "Fred", 1000}, &Address{1000, "Happy Land", "Main Street"}, &Manager{30, "Fred", 1000}},
	}, {
		summary:  "select into map",
		query:    "SELECT &M.name FROM person WHERE address_id = $M.p1",
		types:    []any{sqlair.M{}},
		inputs:   []any{sqlair.M{"p1": 1000}},
		outputs:  []any{sqlair.M{}},
		expected: []any{sqlair.M{"name": "Fred"}},
	}}

	dropTables, sqldb, err := personAndAddressDB()
	if err != nil {
		c.Fatal(err)
	}

	db := sqlair.NewDB(sqldb)
	defer func() {
		for _, dropTable := range dropTables {
			err = db.Query(nil, sqlair.MustPrepare(dropTable)).Run()
			if err != nil {
				c.Fatal(err)
			}
		}
	}()

	for _, t := range tests {
		stmt, err := sqlair.Prepare(t.query, t.types...)
		if err != nil {
			c.Errorf("\ntest %q failed (Prepare):\ninput: %s\nerr: %s\n", t.summary, t.query, err)
			continue
		}

		q := db.Query(nil, stmt, t.inputs...)
		err = q.Get(t.outputs...)
		if err != nil {
			c.Errorf("\ntest %q failed (Get):\ninput: %s\nerr: %s\n", t.summary, t.query, err)
			continue
		}
		for i, s := range t.expected {
			c.Assert(t.outputs[i], DeepEquals, s,
				Commentf("\ntest %q failed:\ninput: %s", t.summary, t.query))
		}
	}
}

func (s *PackageSuite) TestGetErrors(c *C) {
	var tests = []struct {
		summary string
		query   string
		types   []any
		inputs  []any
		outputs []any
		err     string
	}{{
		summary: "no rows",
		query:   "SELECT * AS &Person.* FROM person WHERE id=12312",
		types:   []any{Person{}},
		inputs:  []any{},
		outputs: []any{&Person{}},
		err:     "sql: no rows in result set",
	}, {
		summary: "no outputs",
		query:   "UPDATE person SET id=300 WHERE id=30",
		types:   []any{Person{}},
		inputs:  []any{},
		outputs: []any{&Person{}},
		err:     "cannot get results: output variables provided but not referenced in query",
	}, {
		summary: "key not in map",
		query:   "SELECT &M.name FROM person WHERE address_id = $M.p1",
		types:   []any{sqlair.M{}},
		inputs:  []any{sqlair.M{}},
		outputs: []any{sqlair.M{}},
		err:     `invalid input parameter: map "M" does not contain key "p1"`,
	}}

	dropTables, sqldb, err := personAndAddressDB()
	if err != nil {
		c.Fatal(err)
	}

	db := sqlair.NewDB(sqldb)
	defer func() {
		for _, dropTable := range dropTables {
			err = db.Query(nil, sqlair.MustPrepare(dropTable)).Run()
			if err != nil {
				c.Fatal(err)
			}
		}
	}()

	for _, t := range tests {
		stmt, err := sqlair.Prepare(t.query, t.types...)
		if err != nil {
			c.Errorf("\ntest %q failed (Prepare):\ninput: %s\nerr: %s\n", t.summary, t.query, err)
			continue
		}

		err = db.Query(nil, stmt, t.inputs...).Get(t.outputs...)
		c.Assert(err, ErrorMatches, t.err,
			Commentf("\ntest %q failed:\ninput: %s\noutputs: %s", t.summary, t.query, t.outputs))
	}
}

func (s *PackageSuite) TestErrNoRows(c *C) {
	dropTables, sqldb, err := personAndAddressDB()
	if err != nil {
		c.Fatal(err)
	}

	db := sqlair.NewDB(sqldb)
	defer func() {
		for _, dropTable := range dropTables {
			err = db.Query(nil, sqlair.MustPrepare(dropTable)).Run()
			if err != nil {
				c.Fatal(err)
			}
		}
	}()
	stmt := sqlair.MustPrepare("SELECT * AS &Person.* FROM person WHERE id=12312", Person{})
	err = db.Query(nil, stmt).Get(&Person{})
	if !errors.Is(err, sqlair.ErrNoRows) {
		c.Errorf("expected %q, got %q", sqlair.ErrNoRows, err)
	}
	if !errors.Is(err, sql.ErrNoRows) {
		c.Errorf("expected %q, got %q", sql.ErrNoRows, err)
	}
}

func (s *PackageSuite) TestValidGetAll(c *C) {
	var tests = []struct {
		summary  string
		query    string
		types    []any
		inputs   []any
		slices   []any
		expected []any
	}{{
		summary:  "double select with name clash",
		query:    "SELECT p.id AS &Person.*, a.id AS &Address.* FROM person AS p, address AS a",
		types:    []any{Person{}, Address{}},
		inputs:   []any{},
		slices:   []any{&[]*Person{}, &[]*Address{}},
		expected: []any{&[]*Person{&Person{ID: 30}, &Person{ID: 30}, &Person{ID: 30}, &Person{ID: 20}, &Person{ID: 20}, &Person{ID: 20}, &Person{ID: 40}, &Person{ID: 40}, &Person{ID: 40}, &Person{ID: 35}, &Person{ID: 35}, &Person{ID: 35}}, &[]*Address{&Address{ID: 1000}, &Address{ID: 1500}, &Address{ID: 3500}, &Address{ID: 1000}, &Address{ID: 1500}, &Address{ID: 3500}, &Address{ID: 1000}, &Address{ID: 1500}, &Address{ID: 3500}, &Address{ID: 1000}, &Address{ID: 1500}, &Address{ID: 3500}}},
	}, {
		summary:  "select all columns into person",
		query:    "SELECT * AS &Person.* FROM person",
		types:    []any{Person{}},
		inputs:   []any{},
		slices:   []any{&[]*Person{}},
		expected: []any{&[]*Person{&Person{30, "Fred", 1000}, &Person{20, "Mark", 1500}, &Person{40, "Mary", 3500}, &Person{35, "James", 4500}}},
	}, {
		summary:  "select all columns into person with no pointers",
		query:    "SELECT * AS &Person.* FROM person",
		types:    []any{Person{}},
		inputs:   []any{},
		slices:   []any{&[]Person{}},
		expected: []any{&[]Person{Person{30, "Fred", 1000}, Person{20, "Mark", 1500}, Person{40, "Mary", 3500}, Person{35, "James", 4500}}},
	}, {
		summary:  "single line of query with inputs",
		query:    "SELECT p.* AS &Person.*, a.* AS &Address.*, p.* AS &Manager.* FROM person AS p, address AS a WHERE p.id = $Person.id AND a.id = $Address.id ",
		types:    []any{Person{}, Address{}, Manager{}},
		inputs:   []any{Address{ID: 1000}, Person{ID: 30}},
		slices:   []any{&[]*Manager{}, &[]*Person{}, &[]*Address{}},
		expected: []any{&[]*Manager{{30, "Fred", 1000}}, &[]*Person{{30, "Fred", 1000}}, &[]*Address{{1000, "Happy Land", "Main Street"}}},
	}, {
		summary:  "nothing returned",
		query:    "SELECT &Person.* FROM person WHERE id = $Person.id",
		types:    []any{Person{}},
		inputs:   []any{Person{ID: 1243321}},
		slices:   []any{&[]*Person{}},
		expected: []any{&[]*Person{}},
	}, {
		summary:  "select into maps",
		query:    "SELECT &M.name, &CustomMap.id FROM person WHERE name = 'Mark'",
		types:    []any{sqlair.M{}, CustomMap{}},
		inputs:   []any{},
		slices:   []any{&[]sqlair.M{}, &[]CustomMap{}},
		expected: []any{&[]sqlair.M{{"name": "Mark"}}, &[]CustomMap{{"id": int64(20)}}},
	}}

	dropTables, sqldb, err := personAndAddressDB()
	if err != nil {
		c.Fatal(err)
	}

	db := sqlair.NewDB(sqldb)
	defer func() {
		for _, dropTable := range dropTables {
			err = db.Query(nil, sqlair.MustPrepare(dropTable)).Run()
			if err != nil {
				c.Fatal(err)
			}
		}
	}()

	for _, t := range tests {
		stmt, err := sqlair.Prepare(t.query, t.types...)
		if err != nil {
			c.Errorf("\ntest %q failed (Prepare):\ninput: %s\nerr: %s\n", t.summary, t.query, err)
			continue
		}

		q := db.Query(nil, stmt, t.inputs...)
		err = q.GetAll(t.slices...)
		if err != nil {
			c.Errorf("\ntest %q failed (GetAll):\ninput: %s\nerr: %s\n", t.summary, t.query, err)
			continue
		}
		for i, column := range t.expected {
			c.Assert(t.slices[i], DeepEquals, column,
				Commentf("\ntest %q failed:\ninput: %s", t.summary, t.query))
		}
	}
}

func (s *PackageSuite) TestGetAllErrors(c *C) {
	var tests = []struct {
		summary string
		query   string
		types   []any
		inputs  []any
		slices  []any
		err     string
	}{{
		summary: "nil argument",
		query:   "SELECT * AS &Person.* FROM person",
		types:   []any{Person{}},
		inputs:  []any{},
		slices:  []any{nil},
		err:     "cannot populate slice: need pointer to slice, got invalid",
	}, {
		summary: "nil pointer argument",
		query:   "SELECT * AS &Person.* FROM person",
		types:   []any{Person{}},
		inputs:  []any{},
		slices:  []any{(*[]Person)(nil)},
		err:     "cannot populate slice: need pointer to slice, got nil",
	}, {
		summary: "none slice argument",
		query:   "SELECT * AS &Person.* FROM person",
		types:   []any{Person{}},
		inputs:  []any{},
		slices:  []any{Person{}},
		err:     "cannot populate slice: need pointer to slice, got struct",
	}, {
		summary: "none slice pointer argument",
		query:   "SELECT * AS &Person.* FROM person",
		types:   []any{Person{}},
		inputs:  []any{},
		slices:  []any{&Person{}},
		err:     "cannot populate slice: need pointer to slice, got pointer to struct",
	}, {
		summary: "wrong slice type (struct)",
		query:   "SELECT * AS &Person.* FROM person",
		types:   []any{Person{}},
		inputs:  []any{},
		slices:  []any{&[]*Address{}},
		err:     `cannot populate slice: cannot get result: type "Address" does not appear in query, have: Person`,
	}, {
		summary: "wrong slice type (int)",
		query:   "SELECT * AS &Person.* FROM person",
		types:   []any{Person{}},
		inputs:  []any{},
		slices:  []any{&[]int{}},
		err:     `cannot populate slice: need slice of structs/maps, got slice of int`,
	}, {
		summary: "wrong slice type (pointer to int)",
		query:   "SELECT * AS &Person.* FROM person",
		types:   []any{Person{}},
		inputs:  []any{},
		slices:  []any{&[]*int{}},
		err:     `cannot populate slice: need slice of structs/maps, got slice of pointer to int`,
	}, {
		summary: "wrong slice type (pointer to map)",
		query:   "SELECT &M.name FROM person",
		types:   []any{sqlair.M{}},
		inputs:  []any{},
		slices:  []any{&[]*sqlair.M{}},
		err:     `cannot populate slice: need slice of structs/maps, got slice of pointer to map`,
	}}

	dropTables, sqldb, err := personAndAddressDB()
	if err != nil {
		c.Fatal(err)
	}

	db := sqlair.NewDB(sqldb)
	defer func() {
		for _, dropTable := range dropTables {
			err = db.Query(nil, sqlair.MustPrepare(dropTable)).Run()
			if err != nil {
				c.Fatal(err)
			}
		}
	}()

	for _, t := range tests {
		stmt, err := sqlair.Prepare(t.query, t.types...)
		if err != nil {
			c.Errorf("\ntest %q failed (Prepare):\ninput: %s\nerr: %s\n", t.summary, t.query, err)
			continue
		}

		err = db.Query(nil, stmt, t.inputs...).GetAll(t.slices...)
		c.Assert(err, ErrorMatches, t.err,
			Commentf("\ntest %q failed:\ninput: %s\nslices: %s", t.summary, t.query, t.slices))
	}
}

func (s *PackageSuite) TestRun(c *C) {
	dropTables, sqldb, err := personAndAddressDB()
	c.Assert(err, IsNil)

	var jim = Person{
		ID:         70,
		Fullname:   "Jim",
		PostalCode: 500,
	}

	db := sqlair.NewDB(sqldb)
	defer func() {
		for _, dropTable := range dropTables {
			err = db.Query(nil, sqlair.MustPrepare(dropTable)).Run()
			c.Assert(err, IsNil)
		}
	}()

	// Insert Jim.
	insertStmt := sqlair.MustPrepare("INSERT INTO person VALUES ($Person.name, $Person.id, $Person.address_id, 'jimmy@email.com');", Person{})
	err = db.Query(nil, insertStmt, &jim).Run()
	c.Assert(err, IsNil)

	// Check Jim is in the db.
	selectStmt := sqlair.MustPrepare("SELECT &Person.* FROM person WHERE id = $Person.id", Person{})
	var jimCheck = Person{}
	err = db.Query(nil, selectStmt, &jim).Get(&jimCheck)
	c.Assert(err, IsNil)
	c.Assert(jimCheck, Equals, jim)
}

func (s *PackageSuite) TestOutcome(c *C) {
	dropTables, sqldb, err := personAndAddressDB()
	c.Assert(err, IsNil)

	var jim = Person{
		ID:         70,
		Fullname:   "Jim",
		PostalCode: 500,
	}

	db := sqlair.NewDB(sqldb)
	defer func() {
		for _, dropTable := range dropTables {
			err = db.Query(nil, sqlair.MustPrepare(dropTable)).Run()
			c.Assert(err, IsNil)
		}
	}()

	var outcome = sqlair.Outcome{}

	insertStmt := sqlair.MustPrepare("INSERT INTO person VALUES ($Person.name, $Person.id, $Person.address_id, 'jimmy@email.com');", Person{})
	q1 := db.Query(nil, insertStmt, &jim)
	// Test INSERT with Get
	c.Assert(q1.Get(&outcome), IsNil)
	if outcome.Result() == nil {
		c.Errorf("result in outcome is nil")
	}
	rowsAffected, err := outcome.Result().RowsAffected()
	c.Assert(err, IsNil)
	if rowsAffected != 1 {
		c.Errorf("got %d for rowsAffected, expected 1", rowsAffected)
	}
	// Test SELECT with Get
	selectStmt := sqlair.MustPrepare("SELECT &Person.* FROM person", Person{})
	q2 := db.Query(nil, selectStmt)
	c.Assert(q2.Get(&outcome, &jim), IsNil)
	c.Assert(outcome.Result(), IsNil)
	// Test INSERT with Iter
	iter := q1.Iter()
	c.Assert(iter.Get(&outcome), IsNil)
	if outcome.Result() == nil {
		c.Errorf("result in outcome is nil")
	}
	rowsAffected, err = outcome.Result().RowsAffected()
	c.Assert(err, IsNil)
	if rowsAffected != 1 {
		c.Errorf("got %d for rowsAffected, expected 1", rowsAffected)
	}
	c.Assert(iter.Next(), Equals, false)
	// Test SELECT with Iter.Get
	iter = q2.Iter()
	c.Assert(iter.Get(&outcome), IsNil)
	c.Assert(outcome.Result(), IsNil)
	c.Assert(iter.Next(), Equals, true)
	c.Assert(iter.Get(&jim), IsNil)
	c.Assert(iter.Close(), IsNil)
	// Test SELECT with GetAll
	var jims = []Person{}
	err = q2.GetAll(&outcome, &jims)
	c.Assert(err, IsNil)
	c.Assert(outcome.Result(), IsNil)
}

func (s *PackageSuite) TestQueryMultipleRuns(c *C) {
	allOutput := &[]*Person{}
	allExpected := &[]*Person{&Person{30, "Fred", 1000}, &Person{20, "Mark", 1500}, &Person{40, "Mary", 3500}, &Person{35, "James", 4500}}

	iterOutputs := []any{&Person{}, &Person{}, &Person{}, &Person{}}
	iterExpected := []any{&Person{30, "Fred", 1000}, &Person{20, "Mark", 1500}, &Person{40, "Mary", 3500}, &Person{35, "James", 4500}}

	oneOutput := &Person{}
	oneExpected := &Person{30, "Fred", 1000}

	dropTables, sqldb, err := personAndAddressDB()
	c.Assert(err, IsNil)

	db := sqlair.NewDB(sqldb)
	defer func() {
		for _, dropTable := range dropTables {
			err = db.Query(nil, sqlair.MustPrepare(dropTable)).Run()
			c.Assert(err, IsNil)
		}
	}()
	stmt := sqlair.MustPrepare("SELECT &Person.* FROM person", Person{})

	// Run different Query methods.
	q := db.Query(nil, stmt)
	err = q.Get(oneOutput)
	c.Assert(err, IsNil)
	c.Assert(oneExpected, DeepEquals, oneOutput)

	err = q.GetAll(allOutput)
	c.Assert(err, IsNil)
	c.Assert(allOutput, DeepEquals, allExpected)

	iter := q.Iter()
	defer iter.Close()
	i := 0
	for iter.Next() {
		if i >= len(iterOutputs) {
			c.Fatalf("expected %d rows, got more", len(iterOutputs))
		}
		if err := iter.Get(iterOutputs[i]); err != nil {
			c.Fatal(err)
		}
		i++
	}
	err = iter.Close()
	c.Assert(err, IsNil)
	c.Assert(iterOutputs, DeepEquals, iterExpected)

	// Run them all again for good measure.
	allOutput = &[]*Person{}
	iterOutputs = []any{&Person{}, &Person{}, &Person{}, &Person{}}
	oneOutput = &Person{}

	err = q.GetAll(allOutput)
	c.Assert(err, IsNil)
	c.Assert(allOutput, DeepEquals, allExpected)

	iter = q.Iter()
	defer iter.Close()
	i = 0
	for iter.Next() {
		if i >= len(iterOutputs) {
			c.Fatalf("expected %d rows, got more", len(iterOutputs))
		}
		if err := iter.Get(iterOutputs[i]); err != nil {
			c.Fatal(err)
		}
		i++
	}
	err = iter.Close()
	c.Assert(err, IsNil)
	c.Assert(iterOutputs, DeepEquals, iterExpected)

	q = db.Query(nil, stmt)
	err = q.Get(oneOutput)
	c.Assert(err, IsNil)
	c.Assert(oneExpected, DeepEquals, oneOutput)
}

func (s *PackageSuite) TestTransactions(c *C) {
	dropTables, sqldb, err := personAndAddressDB()
	c.Assert(err, IsNil)

	selectStmt := sqlair.MustPrepare("SELECT &Person.* FROM person WHERE address_id = $Person.address_id", Person{})
	insertStmt := sqlair.MustPrepare("INSERT INTO person VALUES ( $Person.name, $Person.id, $Person.address_id, 'fred@email.com');", Person{})
	var derek = Person{ID: 85, Fullname: "Derek", PostalCode: 8000}
	ctx := context.Background()

	db := sqlair.NewDB(sqldb)
	defer func() {
		for _, dropTable := range dropTables {
			err = db.Query(ctx, sqlair.MustPrepare(dropTable)).Run()
			c.Assert(err, IsNil)
		}
	}()
	tx, err := db.Begin(ctx, nil)
	c.Assert(err, IsNil)

	// Insert Derek then rollback.
	err = tx.Query(ctx, insertStmt, &derek).Run()
	c.Assert(err, IsNil)
	err = tx.Rollback()
	c.Assert(err, IsNil)

	// Check Derek isnt in db.
	tx, err = db.Begin(ctx, nil)
	c.Assert(err, IsNil)
	var derekCheck = Person{}
	err = tx.Query(ctx, selectStmt, &derek).Get(&derekCheck)
	if !errors.Is(err, sqlair.ErrNoRows) {
		c.Fatalf("got err %s, expected %s", err, sqlair.ErrNoRows)
	}

	// Insert Derek.
	err = tx.Query(ctx, insertStmt, &derek).Run()
	c.Assert(err, IsNil)

	err = tx.Commit()
	c.Assert(err, IsNil)

	// Check derek is now in the db.
	tx, err = db.Begin(ctx, nil)
	c.Assert(err, IsNil)

	err = tx.Query(ctx, selectStmt, &derek).Get(&derekCheck)
	c.Assert(err, IsNil)
	c.Assert(derek, Equals, derekCheck)
	err = tx.Commit()
	c.Assert(err, IsNil)
}

func (s *PackageSuite) TestTransactionErrors(c *C) {
	dropTables, sqldb, err := personAndAddressDB()
	c.Assert(err, IsNil)

	db := sqlair.NewDB(sqldb)
	defer func() {
		for _, dropTable := range dropTables {
			err = db.Query(nil, sqlair.MustPrepare(dropTable)).Run()
			c.Assert(err, IsNil)
		}
	}()

	insertStmt := sqlair.MustPrepare("INSERT INTO person VALUES ($Person.name, $Person.id, $Person.address_id, 'fred@email.com');", Person{})
	var derek = Person{ID: 85, Fullname: "Derek", PostalCode: 8000}
	ctx := context.Background()

	// Test running query after commit.
	tx, err := db.Begin(ctx, nil)
	c.Assert(err, IsNil)

	q := tx.Query(ctx, insertStmt, &derek)
	err = tx.Commit()
	c.Assert(err, IsNil)
	err = tx.Query(ctx, insertStmt, &derek).Run()
	c.Assert(err, ErrorMatches, "sql: transaction has already been committed or rolled back")
	err = q.Run()
	c.Assert(err, ErrorMatches, "sql: transaction has already been committed or rolled back")

	// Test running query after rollback.
	tx, err = db.Begin(ctx, nil)
	c.Assert(err, IsNil)

	q = tx.Query(ctx, insertStmt, &derek)
	err = tx.Rollback()
	c.Assert(err, IsNil)
	err = tx.Query(ctx, insertStmt, &derek).Run()
	c.Assert(err, ErrorMatches, "sql: transaction has already been committed or rolled back")
	err = q.Run()
	c.Assert(err, ErrorMatches, "sql: transaction has already been committed or rolled back")
}

func (s *PackageSuite) TestPreparedStmtCaching(c *C) {
	mark := Person{20, "Mark", 1500}
	fred := Person{30, "Fred", 1000}
	mainStreet := Address{1000, "Happy Land", "Main Street"}
	var p = Person{}
	var a = Address{}

	stmtDBCache, dbStmtCache, cacheMutex := sqlair.Cache()

	lookupStmt := func(dbID int64, sID int64) (bool, bool) {
		cacheMutex.RLock()
		_, ok1 := stmtDBCache[sID][dbID]
		_, ok2 := dbStmtCache[dbID][sID]
		cacheMutex.RUnlock()
		return ok1, ok2
	}

	var dbID int64
	{
		selectFred, err := sqlair.Prepare(`
			SELECT &Person.*
			FROM person
			WHERE name = "Fred"
		`, Person{})
		c.Assert(err, IsNil)
		{
			dropTables, sqldb, err := personAndAddressDB()
			c.Assert(err, IsNil)
			db := sqlair.NewDB(sqldb)

			dbID = db.CacheID()

			selectMark, err := sqlair.Prepare(`
				SELECT &Person.*
				FROM person
				WHERE name = "Mark"
			`, Person{})
			c.Assert(err, IsNil)

			markStmtID := selectMark.CacheID()
			var mainStreetStmtID int64
			{
				c.Assert(db.Query(nil, selectMark).Get(&p), IsNil)
				c.Assert(p, Equals, mark)

				// Check the prepared selectMark is in the cache.
				inDBStmt, inStmtDB := lookupStmt(dbID, markStmtID)
				c.Assert(inDBStmt, Equals, true)
				c.Assert(inStmtDB, Equals, true)

				c.Assert(db.Query(nil, selectFred).Get(&p), IsNil)
				c.Assert(p, Equals, fred)

				// Check the prepared selectFred is in the cache.
				inDBStmt, inStmtDB = lookupStmt(dbID, selectFred.CacheID())
				c.Assert(inDBStmt, Equals, true)
				c.Assert(inStmtDB, Equals, true)

				tx, err := db.Begin(nil, nil)
				c.Assert(err, IsNil)

				c.Assert(tx.Query(nil, selectMark).Get(&p), IsNil)
				c.Assert(p, Equals, mark)

				// Check selectMark is still in the cache after tx.
				inDBStmt, inStmtDB = lookupStmt(dbID, markStmtID)
				c.Assert(inDBStmt, Equals, true)
				c.Assert(inStmtDB, Equals, true)

				// Run a different query that has not already been prepared on the DB.
				selectMainStreet, err := sqlair.Prepare(`
					SELECT &Address.*
					FROM address
					WHERE street = "Main Street"
				`, Address{})
				c.Assert(err, IsNil)

				mainStreetStmtID = selectMainStreet.CacheID()

				err = tx.Query(nil, selectMainStreet).Get(&a)
				c.Assert(err, IsNil)
				c.Assert(a, Equals, mainStreet)

				inDBStmt, inStmtDB = lookupStmt(dbID, markStmtID)
				c.Assert(inDBStmt, Equals, true)
				c.Assert(inStmtDB, Equals, true)

				c.Assert(tx.Commit(), IsNil)
			}
			// The finalizer for selectMark will run after the GC.
			runtime.GC()
			// Wait 1 millisecond for the finalizer to finish.
			time.Sleep(1 * time.Millisecond)
			// Check selectMark has been removed from the cache.
			inDBStmt, inStmtDB := lookupStmt(dbID, mainStreetStmtID)
			c.Assert(inDBStmt, Equals, false)
			c.Assert(inStmtDB, Equals, false)

			for _, dropTable := range dropTables {
				err = db.Query(nil, sqlair.MustPrepare(dropTable)).Run()
				c.Assert(err, IsNil)
			}

		}
		runtime.GC()
		time.Sleep(1 * time.Millisecond)

		cacheMutex.RLock()
		defer cacheMutex.RUnlock()
		for _, dbCache := range stmtDBCache {
			_, ok := dbCache[dbID]
			c.Assert(ok, Equals, false)
		}
		_, ok := dbStmtCache[dbID]
		c.Assert(ok, Equals, false)

		// Check the database cache is empty at the end.
		c.Assert(dbStmtCache, HasLen, 0)

		// Check fred is still in the statement cache
		_, ok = stmtDBCache[selectFred.CacheID()]
		c.Assert(ok, Equals, true)
		cacheMutex.RUnlock()
	}
	runtime.GC()
	time.Sleep(1 * time.Millisecond)

	cacheMutex.RLock()
	c.Assert(dbStmtCache, HasLen, 0)
	c.Assert(stmtDBCache, HasLen, 0)
	// cacheMutex is unlocked by the defered Unlock.
}

func (s *PackageSuite) TestTransactionWithOneConn(c *C) {
	dropTables, sqldb, err := personAndAddressDB()
	c.Assert(err, IsNil)
	sqldb.SetMaxOpenConns(1)
	ctx := context.Background()
	db := sqlair.NewDB(sqldb)
	defer func() {
		for _, dropTable := range dropTables {
			err = db.Query(ctx, sqlair.MustPrepare(dropTable)).Run()
			c.Assert(err, IsNil)
		}
	}()

	selectStmt := sqlair.MustPrepare("SELECT &Person.* FROM person WHERE name = 'Mark'", Person{})
	mark := Person{20, "Mark", 1500}

	tx, err := db.Begin(ctx, nil)
	c.Assert(err, IsNil)

	var p = Person{}
	q := tx.Query(ctx, selectStmt)
	err = q.Get(&p)
	c.Assert(err, IsNil)
	c.Assert(mark, Equals, p)

	err = tx.Commit()
	c.Assert(err, IsNil)
}

type JujuLeaseKey struct {
	Namespace string `db:"type"`
	ModelUUID string `db:"model_uuid"`
	Lease     string `db:"name"`
}

type JujuLeaseInfo struct {
	Holder string `db:"holder"`
	Expiry int    `db:"expiry"`
}

func JujuStoreLeaseDB() ([]string, *sql.DB, error) {
	createTables := `
CREATE TABLE lease (
	model_uuid text,
	name text,
	holder text,
	expiry integer,
	lease_type_id text
);
CREATE TABLE lease_type (
	id text,
	type text
);

`
	dropTables := []string{`DROP TABLE lease`, `DROP TABLE lease_type`}

	inserts := []string{
		"INSERT INTO lease VALUES ('uuid1', 'name1', 'holder1', 1, 'type_id1');",
		"INSERT INTO lease VALUES ('uuid2', 'name2', 'holder2', 4, 'type_id1');",
		"INSERT INTO lease VALUES ('uuid3', 'name3', 'holder3', 7, 'type_id2');",
		"INSERT INTO lease_type VALUES ('type_id1', 'type1');",
		"INSERT INTO lease_type VALUES ('type_id2', 'type2');",
	}

	db, err := createExampleDB(createTables, inserts)
	if err != nil {
		return nil, nil, err
	}
	return dropTables, db, nil

}

func (s *PackageSuite) TestIterMethodOrder(c *C) {
	dropTables, sqldb, err := personAndAddressDB()
	if err != nil {
		c.Fatal(err)
	}

	db := sqlair.NewDB(sqldb)
	defer func() {
		for _, dropTable := range dropTables {
			_, err = db.PlainDB().Exec(dropTable)
			c.Assert(err, IsNil)
		}
	}()

	var p = Person{}
	stmt := sqlair.MustPrepare("SELECT &Person.* FROM person", Person{})

	// Check immidiate Get.
	iter := db.Query(nil, stmt).Iter()
	err = iter.Get(&p)
	c.Assert(err, ErrorMatches, "cannot get result: cannot call Get before Next unless getting outcome")
	err = iter.Close()
	c.Assert(err, IsNil)

	// Check Next after closing.
	iter = db.Query(nil, stmt).Iter()
	err = iter.Close()
	c.Assert(err, IsNil)
	if iter.Next() {
		c.Fatal("expected false, got true")
	}
	err = iter.Close()
	c.Assert(err, IsNil)

	// Check Get after closing.
	iter = db.Query(nil, stmt).Iter()
	err = iter.Close()
	c.Assert(err, IsNil)
	err = iter.Get(&p)
	c.Assert(err, ErrorMatches, "cannot get result: iteration ended")
	err = iter.Close()
	c.Assert(err, IsNil)

	// Check multiple closes.
	iter = db.Query(nil, stmt).Iter()
	err = iter.Close()
	c.Assert(err, IsNil)
	err = iter.Close()
	c.Assert(err, IsNil)

	// Check SQL Scan error (scanning string into an int).
	badTypesStmt := sqlair.MustPrepare("SELECT name AS &Person.id FROM person", Person{})
	iter = db.Query(nil, badTypesStmt).Iter()
	if !iter.Next() {
		c.Fatal("expected true, got false")
	}
	err = iter.Get(&p)
	c.Assert(err, ErrorMatches, `cannot get result: sql: Scan error on column index 0, name "_sqlair_0": converting driver.Value type string \("Fred"\) to a int: invalid syntax`)
	err = iter.Close()
	c.Assert(err, IsNil)
}

func (s *PackageSuite) TestJujuStore(c *C) {
	var tests = []struct {
		summary  string
		query    string
		types    []any
		inputs   []any
		outputs  [][]any
		expected [][]any
	}{{
		summary: "juju store lease group query",
		query: `
SELECT (t.type, l.model_uuid, l.name) AS &JujuLeaseKey.*, (l.holder, l.expiry) AS &JujuLeaseInfo.*
FROM   lease l JOIN lease_type t ON l.lease_type_id = t.id
WHERE  t.type = $JujuLeaseKey.type
AND    l.model_uuid = $JujuLeaseKey.model_uuid`,
		types:    []any{JujuLeaseKey{}, JujuLeaseInfo{}},
		inputs:   []any{JujuLeaseKey{Namespace: "type1", ModelUUID: "uuid1"}},
		outputs:  [][]any{{&JujuLeaseKey{}, &JujuLeaseInfo{}}},
		expected: [][]any{{&JujuLeaseKey{Namespace: "type1", ModelUUID: "uuid1", Lease: "name1"}, &JujuLeaseInfo{Holder: "holder1", Expiry: 1}}},
	}}

	dropTables, sqldb, err := JujuStoreLeaseDB()
	if err != nil {
		c.Fatal(err)
	}

	db := sqlair.NewDB(sqldb)
	defer func() {
		for _, dropTable := range dropTables {
			err = db.Query(nil, sqlair.MustPrepare(dropTable)).Run()
			if err != nil {
				c.Fatal(err)
			}
		}
	}()

	for _, t := range tests {

		stmt, err := sqlair.Prepare(t.query, t.types...)
		if err != nil {
			c.Errorf("\ntest %q failed (Prepare):\ninput: %s\nerr: %s\n", t.summary, t.query, err)
			continue
		}

		iter := db.Query(nil, stmt, t.inputs...).Iter()
		defer iter.Close()
		i := 0
		for iter.Next() {
			if i >= len(t.outputs) {
				c.Errorf("\ntest %q failed (Next):\ninput: %s\nerr: more rows that expected (%d > %d)\n", t.summary, t.query, i+1, len(t.outputs))
				break
			}
			if err := iter.Get(t.outputs[i]...); err != nil {
				c.Errorf("\ntest %q failed (Get):\ninput: %s\nerr: %s\n", t.summary, t.query, err)
			}
			i++
		}

		err = iter.Close()
		if err != nil {
			c.Errorf("\ntest %q failed (Close):\ninput: %s\nerr: %s\n", t.summary, t.query, err)
		}
	}
}<|MERGE_RESOLUTION|>--- conflicted
+++ resolved
@@ -60,13 +60,10 @@
 
 type District struct{}
 
-<<<<<<< HEAD
+type CustomMap map[string]any
+
 func personAndAddressDB() ([]string, *sql.DB, error) {
-=======
-type CustomMap map[string]any
-
-func personAndAddressDB() (string, *sql.DB, error) {
->>>>>>> 6f89ebb4
+
 	createTables := `
 CREATE TABLE person (
 	name text,

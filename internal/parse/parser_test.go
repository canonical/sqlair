package parse_test

import (
	"github.com/canonical/sqlair/internal/parse"
	. "gopkg.in/check.v1"
)

type ParserSuite struct{}

var _ = Suite(&ParserSuite{})

type Address struct {
	ID int `db:"id"`
}

type Person struct {
	ID         int    `db:"id"`
	Fullname   string `db:"name"`
	PostalCode int    `db:"address_id"`
}

type Manager struct {
	Name string `db:"manager_name"`
}

type District struct {
}

type M map[string]any

<<<<<<< HEAD
=======
var tests = []struct {
	input          string
	expectedParsed string
}{{
	"SELECT p.* AS &Person.*",
	"ParsedExpr[BypassPart[SELECT] OutputPart[[p.*] [Person.*]]]",
}, {
	"SELECT p.* AS&Person.*",
	"ParsedExpr[BypassPart[SELECT p.* AS&Person.*]]",
}, {
	"SELECT p.* AS &Person.*, '&notAnOutputExpresion.*' AS literal FROM t",
	"ParsedExpr[BypassPart[SELECT] " +
		"OutputPart[[p.*] [Person.*]] " +
		"BypassPart[, ] " +
		"BypassPart['&notAnOutputExpresion.*'] " +
		"BypassPart[ AS literal FROM t]]",
}, {
	"SELECT * AS &Person.* FROM t",
	"ParsedExpr[BypassPart[SELECT] " +
		"OutputPart[[*] [Person.*]] " +
		"BypassPart[ FROM t]]",
}, {
	"SELECT foo, bar FROM table WHERE foo = $Person.id",
	"ParsedExpr[BypassPart[SELECT foo, bar FROM table WHERE foo = ] " +
		"InputPart[Person.id]]",
}, {
	"SELECT &Person.* FROM table WHERE foo = $Address.id",
	"ParsedExpr[BypassPart[SELECT] OutputPart[[] [Person.*]] " +
		"BypassPart[ FROM table WHERE foo = ] " +
		"InputPart[Address.id]]",
}, {
	"SELECT &Person.* FROM table WHERE foo = $Address.id",
	"ParsedExpr[BypassPart[SELECT] " +
		"OutputPart[[] [Person.*]] " +
		"BypassPart[ FROM table WHERE foo = ] " +
		"InputPart[Address.id]]",
}, {
	"SELECT foo, bar, &Person.id FROM table WHERE foo = 'xx'",
	"ParsedExpr[BypassPart[SELECT foo, bar,] " +
		"OutputPart[[] [Person.id]] " +
		"BypassPart[ FROM table WHERE foo = ] " +
		"BypassPart['xx']]",
}, {
	"SELECT foo, &Person.id, bar, baz, &Manager.name FROM table WHERE foo = 'xx'",
	"ParsedExpr[BypassPart[SELECT foo,] " +
		"OutputPart[[] [Person.id]] " +
		"BypassPart[, bar, baz,] " +
		"OutputPart[[] [Manager.name]] " +
		"BypassPart[ FROM table WHERE foo = ] " +
		"BypassPart['xx']]",
}, {
	"SELECT * AS &Person.* FROM person WHERE name = 'Fred'",
	"ParsedExpr[BypassPart[SELECT] " +
		"OutputPart[[*] [Person.*]] " +
		"BypassPart[ FROM person WHERE name = ] " +
		"BypassPart['Fred']]",
}, {
	"SELECT &Person.* FROM person WHERE name = 'Fred'",
	"ParsedExpr[BypassPart[SELECT] " +
		"OutputPart[[] [Person.*]] " +
		"BypassPart[ FROM person WHERE name = ] " +
		"BypassPart['Fred']]",
}, {
	"SELECT * AS &Person.*, a.* AS &Address.* FROM person, address a WHERE name = 'Fred'",
	"ParsedExpr[BypassPart[SELECT] " +
		"OutputPart[[*] [Person.*]] " +
		"BypassPart[,] " +
		"OutputPart[[a.*] [Address.*]] " +
		"BypassPart[ FROM person, address a WHERE name = ] " +
		"BypassPart['Fred']]",
}, {
	"SELECT (a.district, a.street) AS &(Address.district, Address.street) FROM address AS a",
	"ParsedExpr[BypassPart[SELECT] " +
		"OutputPart[[a.district a.street] [Address.district Address.street]] " +
		"BypassPart[ FROM address AS a]]",
}, {
	"SELECT (a.district, a.street) AS &(Address.district, Address.street), " +
		"a.id AS &Person.id FROM address AS a",
	"ParsedExpr[BypassPart[SELECT] " +
		"OutputPart[[a.district a.street] [Address.district Address.street]] " +
		"BypassPart[,] OutputPart[[a.id] [Person.id]] " +
		"BypassPart[ FROM address AS a]]",
}, {
	"SELECT (a.district, a.street) AS &(Address.district, Address.street), " +
		"&Person.* FROM address AS a",
	"ParsedExpr[BypassPart[SELECT] " +
		"OutputPart[[a.district a.street] [Address.district Address.street]] " +
		"BypassPart[,] OutputPart[[] [Person.*]] " +
		"BypassPart[ FROM address AS a]]",
}, {
	"SELECT (a.district, a.street) AS &Address.* FROM address AS a WHERE p.name = 'Fred'",
	"ParsedExpr[BypassPart[SELECT] " +
		"OutputPart[[a.district a.street] [Address.*]] " +
		"BypassPart[ FROM address AS a WHERE p.name = ] BypassPart['Fred']]",
}, {
	"SELECT 1 FROM person WHERE p.name = 'Fred'",
	"ParsedExpr[BypassPart[SELECT 1 FROM person WHERE p.name = ] " +
		"BypassPart['Fred']]",
}, {
	"SELECT p.* AS &Person.*, (a.district, a.street) AS &Address.*, " +
		"(5+7), (col1 * col2) AS calculated_value FROM person AS p " +
		"JOIN address AS a ON p.address_id = a.id WHERE p.name = 'Fred'",
	"ParsedExpr[BypassPart[SELECT] " +
		"OutputPart[[p.*] [Person.*]] " +
		"BypassPart[,] " +
		"OutputPart[[a.district a.street] [Address.*]] " +
		"BypassPart[, (5+7), (col1 * col2) AS calculated_value FROM person AS p JOIN address AS a ON p.address_id = a.id WHERE p.name = ] " +
		"BypassPart['Fred']]",
}, {
	"SELECT p.* AS &Person.*, (a.district, a.street) AS &Address.* " +
		"FROM person AS p JOIN address AS a ON p .address_id = a.id " +
		"WHERE p.name = 'Fred'",
	"ParsedExpr[BypassPart[SELECT] " +
		"OutputPart[[p.*] [Person.*]] " +
		"BypassPart[,] " +
		"OutputPart[[a.district a.street] [Address.*]] " +
		"BypassPart[ FROM person AS p JOIN address AS a ON p .address_id = a.id WHERE p.name = ] " +
		"BypassPart['Fred']]",
}, {
	"SELECT p.* AS &Person.*, (a.district, a.street) AS &Address.* " +
		"FROM person AS p JOIN address AS a ON p.address_id = a.id " +
		"WHERE p.name IN (SELECT name FROM table WHERE table.n = $Person.name)",
	"ParsedExpr[BypassPart[SELECT] " +
		"OutputPart[[p.*] [Person.*]] " +
		"BypassPart[,] " +
		"OutputPart[[a.district a.street] [Address.*]] " +
		"BypassPart[ FROM person AS p JOIN address AS a ON p.address_id = a.id WHERE p.name IN (SELECT name FROM table WHERE table.n = ] " +
		"InputPart[Person.name] " +
		"BypassPart[)]]",
}, {
	"SELECT p.* AS &Person.*, (a.district, a.street) AS &Address.* " +
		"FROM person WHERE p.name IN (SELECT name FROM table " +
		"WHERE table.n = $Person.name) UNION " +
		"SELECT p.* AS &Person.*, (a.district, a.street) AS &Address.* " +
		"FROM person WHERE p.name IN " +
		"(SELECT name FROM table WHERE table.n = $Person.name)",
	"ParsedExpr[BypassPart[SELECT] OutputPart[[p.*] [Person.*]] " +
		"BypassPart[,] OutputPart[[a.district a.street] [Address.*]] " +
		"BypassPart[ FROM person WHERE p.name IN (SELECT name FROM table WHERE table.n = ] " +
		"InputPart[Person.name] " +
		"BypassPart[) UNION SELECT] " +
		"OutputPart[[p.*] [Person.*]] " +
		"BypassPart[,] " +
		"OutputPart[[a.district a.street] [Address.*]] " +
		"BypassPart[ FROM person WHERE p.name IN (SELECT name FROM table WHERE table.n = ] " +
		"InputPart[Person.name] " +
		"BypassPart[)]]",
}, {
	"SELECT p.* AS &Person.*, a.district AS &District.* " +
		"FROM person AS p JOIN address AS a ON p.address_id = a.id " +
		"WHERE p.name = $Person.name AND p.address_id = $Person.address_id",
	"ParsedExpr[BypassPart[SELECT] " +
		"OutputPart[[p.*] [Person.*]] " +
		"BypassPart[,] " +
		"OutputPart[[a.district] [District.*]] " +
		"BypassPart[ FROM person AS p JOIN address AS a ON p.address_id = a.id WHERE p.name = ] " +
		"InputPart[Person.name] " +
		"BypassPart[ AND p.address_id = ] " +
		"InputPart[Person.address_id]]",
}, {
	"SELECT p.* AS &Person.*, a.district AS &District.* " +
		"FROM person AS p INNER JOIN address AS a " +
		"ON p.address_id = $Address.id " +
		"WHERE p.name = $Person.name AND p.address_id = $Person.address_id",
	"ParsedExpr[BypassPart[SELECT] " +
		"OutputPart[[p.*] [Person.*]] " +
		"BypassPart[,] " +
		"OutputPart[[a.district] [District.*]] " +
		"BypassPart[ FROM person AS p INNER JOIN address AS a ON p.address_id = ] " +
		"InputPart[Address.id] " +
		"BypassPart[ WHERE p.name = ] " +
		"InputPart[Person.name] " +
		"BypassPart[ AND p.address_id = ] " +
		"InputPart[Person.address_id]]",
}, {
	"SELECT p.* AS &Person.*, m.* AS &Manager.* " +
		"FROM person AS p JOIN person AS m " +
		"ON p.manager_id = m.id WHERE p.name = 'Fred'",
	"ParsedExpr[BypassPart[SELECT] " +
		"OutputPart[[p.*] [Person.*]] " +
		"BypassPart[,] " +
		"OutputPart[[m.*] [Manager.*]] " +
		"BypassPart[ FROM person AS p JOIN person AS m ON p.manager_id = m.id WHERE p.name = ] " +
		"BypassPart['Fred']]",
}, {
	"SELECT person.*, address.district FROM person JOIN address " +
		"ON person.address_id = address.id WHERE person.name = 'Fred'",
	"ParsedExpr[BypassPart[SELECT person.*, address.district FROM person JOIN address ON person.address_id = address.id WHERE person.name = ] " +
		"BypassPart['Fred']]",
}, {
	"SELECT p FROM person WHERE p.name = $Person.name",
	"ParsedExpr[BypassPart[SELECT p FROM person WHERE p.name = ] InputPart[Person.name]]",
}, {
	"INSERT INTO person (name) VALUES $Person.name",
	"ParsedExpr[BypassPart[INSERT INTO person (name) VALUES ] " +
		"InputPart[Person.name]]",
}, {
	"SELECT $ FROM moneytable",
	"ParsedExpr[BypassPart[SELECT $ FROM moneytable]]",
}, {
	"SELECT foo FROM data$",
	"ParsedExpr[BypassPart[SELECT foo FROM data$]]",
}, {
	"SELECT dollerrow$ FROM moneytable",
	"ParsedExpr[BypassPart[SELECT dollerrow$ FROM moneytable]]",
}, {
	"SELECT p.*, a.district " +
		"FROM person AS p WHERE p.name=$Person.name",
	"ParsedExpr[BypassPart[SELECT p.*, a.district FROM person AS p WHERE p.name=] " +
		"InputPart[Person.name]]",
}, {
	"UPDATE person SET person.address_id = $Address.id " +
		"WHERE person.id = $Person.id",
	"ParsedExpr[BypassPart[UPDATE person SET person.address_id = ] " +
		"InputPart[Address.id] " +
		"BypassPart[ WHERE person.id = ] " +
		"InputPart[Person.id]]",
}}

func (s *ParserSuite) TestRound(c *C) {
	parser := parse.NewParser()
	for i, test := range tests {
		var parsedExpr *parse.ParsedExpr
		var err error
		if parsedExpr, err = parser.Parse(test.input); err != nil {
			c.Errorf("test %d failed (Parse): input: %s\nexpected: %s\nerr: %s\n", i, test.input, test.expectedParsed, err)
		} else if parsedExpr.String() != test.expectedParsed {
			c.Errorf("test %d failed (Parse): input: %s\nexpected: %s\nactual:   %s\n", i, test.input, test.expectedParsed, parsedExpr.String())
		}
	}
}

>>>>>>> 75b30abb
// We return a proper error when we find an unbound string literal
func (s *ParserSuite) TestUnfinishedStringLiteral(c *C) {
	testList := []string{
		"SELECT foo FROM t WHERE x = 'dddd",
		"SELECT foo FROM t WHERE x = \"dddd",
		"SELECT foo FROM t WHERE x = \"dddd'",
	}

	for _, sql := range testList {
		parser := parse.NewParser()
		expr, err := parser.Parse(sql)
		c.Assert(err, ErrorMatches, "cannot parse expression: missing right quote in string literal")
		c.Assert(expr, IsNil)
	}
}

// Properly parsing empty string literal
func (s *ParserSuite) TestEmptyStringLiteral(c *C) {
	sql := "SELECT foo FROM t WHERE x = ''"
	parser := parse.NewParser()
	_, err := parser.Parse(sql)
	c.Assert(err, IsNil)
}

// Detect bad escaped string literal
func (s *ParserSuite) TestBadEscaped(c *C) {
	sql := "SELECT foo FROM t WHERE x = 'O'Donnell'"
	parser := parse.NewParser()
	_, err := parser.Parse(sql)
	c.Assert(err, ErrorMatches, "cannot parse expression: missing right quote in string literal")
}

func (s *ParserSuite) TestBadFormatInput(c *C) {
	testListInvalidId := []string{
		"SELECT foo FROM t WHERE x = $Address.",
		"SELECT foo FROM t WHERE x = $Address.&d",
		"SELECT foo FROM t WHERE x = $Address.-",
	}

	for _, sql := range testListInvalidId {
		parser := parse.NewParser()
		expr, err := parser.Parse(sql)
		c.Assert(err, ErrorMatches, "cannot parse expression: invalid identifier near char 37")
		c.Assert(expr, IsNil)
	}

	sql := "SELECT foo FROM t WHERE x = $Address"
	parser := parse.NewParser()
	_, err := parser.Parse(sql)
	c.Assert(err, ErrorMatches, "cannot parse expression: go object near char 36 not qualified")
}<|MERGE_RESOLUTION|>--- conflicted
+++ resolved
@@ -9,260 +9,6 @@
 
 var _ = Suite(&ParserSuite{})
 
-type Address struct {
-	ID int `db:"id"`
-}
-
-type Person struct {
-	ID         int    `db:"id"`
-	Fullname   string `db:"name"`
-	PostalCode int    `db:"address_id"`
-}
-
-type Manager struct {
-	Name string `db:"manager_name"`
-}
-
-type District struct {
-}
-
-type M map[string]any
-
-<<<<<<< HEAD
-=======
-var tests = []struct {
-	input          string
-	expectedParsed string
-}{{
-	"SELECT p.* AS &Person.*",
-	"ParsedExpr[BypassPart[SELECT] OutputPart[[p.*] [Person.*]]]",
-}, {
-	"SELECT p.* AS&Person.*",
-	"ParsedExpr[BypassPart[SELECT p.* AS&Person.*]]",
-}, {
-	"SELECT p.* AS &Person.*, '&notAnOutputExpresion.*' AS literal FROM t",
-	"ParsedExpr[BypassPart[SELECT] " +
-		"OutputPart[[p.*] [Person.*]] " +
-		"BypassPart[, ] " +
-		"BypassPart['&notAnOutputExpresion.*'] " +
-		"BypassPart[ AS literal FROM t]]",
-}, {
-	"SELECT * AS &Person.* FROM t",
-	"ParsedExpr[BypassPart[SELECT] " +
-		"OutputPart[[*] [Person.*]] " +
-		"BypassPart[ FROM t]]",
-}, {
-	"SELECT foo, bar FROM table WHERE foo = $Person.id",
-	"ParsedExpr[BypassPart[SELECT foo, bar FROM table WHERE foo = ] " +
-		"InputPart[Person.id]]",
-}, {
-	"SELECT &Person.* FROM table WHERE foo = $Address.id",
-	"ParsedExpr[BypassPart[SELECT] OutputPart[[] [Person.*]] " +
-		"BypassPart[ FROM table WHERE foo = ] " +
-		"InputPart[Address.id]]",
-}, {
-	"SELECT &Person.* FROM table WHERE foo = $Address.id",
-	"ParsedExpr[BypassPart[SELECT] " +
-		"OutputPart[[] [Person.*]] " +
-		"BypassPart[ FROM table WHERE foo = ] " +
-		"InputPart[Address.id]]",
-}, {
-	"SELECT foo, bar, &Person.id FROM table WHERE foo = 'xx'",
-	"ParsedExpr[BypassPart[SELECT foo, bar,] " +
-		"OutputPart[[] [Person.id]] " +
-		"BypassPart[ FROM table WHERE foo = ] " +
-		"BypassPart['xx']]",
-}, {
-	"SELECT foo, &Person.id, bar, baz, &Manager.name FROM table WHERE foo = 'xx'",
-	"ParsedExpr[BypassPart[SELECT foo,] " +
-		"OutputPart[[] [Person.id]] " +
-		"BypassPart[, bar, baz,] " +
-		"OutputPart[[] [Manager.name]] " +
-		"BypassPart[ FROM table WHERE foo = ] " +
-		"BypassPart['xx']]",
-}, {
-	"SELECT * AS &Person.* FROM person WHERE name = 'Fred'",
-	"ParsedExpr[BypassPart[SELECT] " +
-		"OutputPart[[*] [Person.*]] " +
-		"BypassPart[ FROM person WHERE name = ] " +
-		"BypassPart['Fred']]",
-}, {
-	"SELECT &Person.* FROM person WHERE name = 'Fred'",
-	"ParsedExpr[BypassPart[SELECT] " +
-		"OutputPart[[] [Person.*]] " +
-		"BypassPart[ FROM person WHERE name = ] " +
-		"BypassPart['Fred']]",
-}, {
-	"SELECT * AS &Person.*, a.* AS &Address.* FROM person, address a WHERE name = 'Fred'",
-	"ParsedExpr[BypassPart[SELECT] " +
-		"OutputPart[[*] [Person.*]] " +
-		"BypassPart[,] " +
-		"OutputPart[[a.*] [Address.*]] " +
-		"BypassPart[ FROM person, address a WHERE name = ] " +
-		"BypassPart['Fred']]",
-}, {
-	"SELECT (a.district, a.street) AS &(Address.district, Address.street) FROM address AS a",
-	"ParsedExpr[BypassPart[SELECT] " +
-		"OutputPart[[a.district a.street] [Address.district Address.street]] " +
-		"BypassPart[ FROM address AS a]]",
-}, {
-	"SELECT (a.district, a.street) AS &(Address.district, Address.street), " +
-		"a.id AS &Person.id FROM address AS a",
-	"ParsedExpr[BypassPart[SELECT] " +
-		"OutputPart[[a.district a.street] [Address.district Address.street]] " +
-		"BypassPart[,] OutputPart[[a.id] [Person.id]] " +
-		"BypassPart[ FROM address AS a]]",
-}, {
-	"SELECT (a.district, a.street) AS &(Address.district, Address.street), " +
-		"&Person.* FROM address AS a",
-	"ParsedExpr[BypassPart[SELECT] " +
-		"OutputPart[[a.district a.street] [Address.district Address.street]] " +
-		"BypassPart[,] OutputPart[[] [Person.*]] " +
-		"BypassPart[ FROM address AS a]]",
-}, {
-	"SELECT (a.district, a.street) AS &Address.* FROM address AS a WHERE p.name = 'Fred'",
-	"ParsedExpr[BypassPart[SELECT] " +
-		"OutputPart[[a.district a.street] [Address.*]] " +
-		"BypassPart[ FROM address AS a WHERE p.name = ] BypassPart['Fred']]",
-}, {
-	"SELECT 1 FROM person WHERE p.name = 'Fred'",
-	"ParsedExpr[BypassPart[SELECT 1 FROM person WHERE p.name = ] " +
-		"BypassPart['Fred']]",
-}, {
-	"SELECT p.* AS &Person.*, (a.district, a.street) AS &Address.*, " +
-		"(5+7), (col1 * col2) AS calculated_value FROM person AS p " +
-		"JOIN address AS a ON p.address_id = a.id WHERE p.name = 'Fred'",
-	"ParsedExpr[BypassPart[SELECT] " +
-		"OutputPart[[p.*] [Person.*]] " +
-		"BypassPart[,] " +
-		"OutputPart[[a.district a.street] [Address.*]] " +
-		"BypassPart[, (5+7), (col1 * col2) AS calculated_value FROM person AS p JOIN address AS a ON p.address_id = a.id WHERE p.name = ] " +
-		"BypassPart['Fred']]",
-}, {
-	"SELECT p.* AS &Person.*, (a.district, a.street) AS &Address.* " +
-		"FROM person AS p JOIN address AS a ON p .address_id = a.id " +
-		"WHERE p.name = 'Fred'",
-	"ParsedExpr[BypassPart[SELECT] " +
-		"OutputPart[[p.*] [Person.*]] " +
-		"BypassPart[,] " +
-		"OutputPart[[a.district a.street] [Address.*]] " +
-		"BypassPart[ FROM person AS p JOIN address AS a ON p .address_id = a.id WHERE p.name = ] " +
-		"BypassPart['Fred']]",
-}, {
-	"SELECT p.* AS &Person.*, (a.district, a.street) AS &Address.* " +
-		"FROM person AS p JOIN address AS a ON p.address_id = a.id " +
-		"WHERE p.name IN (SELECT name FROM table WHERE table.n = $Person.name)",
-	"ParsedExpr[BypassPart[SELECT] " +
-		"OutputPart[[p.*] [Person.*]] " +
-		"BypassPart[,] " +
-		"OutputPart[[a.district a.street] [Address.*]] " +
-		"BypassPart[ FROM person AS p JOIN address AS a ON p.address_id = a.id WHERE p.name IN (SELECT name FROM table WHERE table.n = ] " +
-		"InputPart[Person.name] " +
-		"BypassPart[)]]",
-}, {
-	"SELECT p.* AS &Person.*, (a.district, a.street) AS &Address.* " +
-		"FROM person WHERE p.name IN (SELECT name FROM table " +
-		"WHERE table.n = $Person.name) UNION " +
-		"SELECT p.* AS &Person.*, (a.district, a.street) AS &Address.* " +
-		"FROM person WHERE p.name IN " +
-		"(SELECT name FROM table WHERE table.n = $Person.name)",
-	"ParsedExpr[BypassPart[SELECT] OutputPart[[p.*] [Person.*]] " +
-		"BypassPart[,] OutputPart[[a.district a.street] [Address.*]] " +
-		"BypassPart[ FROM person WHERE p.name IN (SELECT name FROM table WHERE table.n = ] " +
-		"InputPart[Person.name] " +
-		"BypassPart[) UNION SELECT] " +
-		"OutputPart[[p.*] [Person.*]] " +
-		"BypassPart[,] " +
-		"OutputPart[[a.district a.street] [Address.*]] " +
-		"BypassPart[ FROM person WHERE p.name IN (SELECT name FROM table WHERE table.n = ] " +
-		"InputPart[Person.name] " +
-		"BypassPart[)]]",
-}, {
-	"SELECT p.* AS &Person.*, a.district AS &District.* " +
-		"FROM person AS p JOIN address AS a ON p.address_id = a.id " +
-		"WHERE p.name = $Person.name AND p.address_id = $Person.address_id",
-	"ParsedExpr[BypassPart[SELECT] " +
-		"OutputPart[[p.*] [Person.*]] " +
-		"BypassPart[,] " +
-		"OutputPart[[a.district] [District.*]] " +
-		"BypassPart[ FROM person AS p JOIN address AS a ON p.address_id = a.id WHERE p.name = ] " +
-		"InputPart[Person.name] " +
-		"BypassPart[ AND p.address_id = ] " +
-		"InputPart[Person.address_id]]",
-}, {
-	"SELECT p.* AS &Person.*, a.district AS &District.* " +
-		"FROM person AS p INNER JOIN address AS a " +
-		"ON p.address_id = $Address.id " +
-		"WHERE p.name = $Person.name AND p.address_id = $Person.address_id",
-	"ParsedExpr[BypassPart[SELECT] " +
-		"OutputPart[[p.*] [Person.*]] " +
-		"BypassPart[,] " +
-		"OutputPart[[a.district] [District.*]] " +
-		"BypassPart[ FROM person AS p INNER JOIN address AS a ON p.address_id = ] " +
-		"InputPart[Address.id] " +
-		"BypassPart[ WHERE p.name = ] " +
-		"InputPart[Person.name] " +
-		"BypassPart[ AND p.address_id = ] " +
-		"InputPart[Person.address_id]]",
-}, {
-	"SELECT p.* AS &Person.*, m.* AS &Manager.* " +
-		"FROM person AS p JOIN person AS m " +
-		"ON p.manager_id = m.id WHERE p.name = 'Fred'",
-	"ParsedExpr[BypassPart[SELECT] " +
-		"OutputPart[[p.*] [Person.*]] " +
-		"BypassPart[,] " +
-		"OutputPart[[m.*] [Manager.*]] " +
-		"BypassPart[ FROM person AS p JOIN person AS m ON p.manager_id = m.id WHERE p.name = ] " +
-		"BypassPart['Fred']]",
-}, {
-	"SELECT person.*, address.district FROM person JOIN address " +
-		"ON person.address_id = address.id WHERE person.name = 'Fred'",
-	"ParsedExpr[BypassPart[SELECT person.*, address.district FROM person JOIN address ON person.address_id = address.id WHERE person.name = ] " +
-		"BypassPart['Fred']]",
-}, {
-	"SELECT p FROM person WHERE p.name = $Person.name",
-	"ParsedExpr[BypassPart[SELECT p FROM person WHERE p.name = ] InputPart[Person.name]]",
-}, {
-	"INSERT INTO person (name) VALUES $Person.name",
-	"ParsedExpr[BypassPart[INSERT INTO person (name) VALUES ] " +
-		"InputPart[Person.name]]",
-}, {
-	"SELECT $ FROM moneytable",
-	"ParsedExpr[BypassPart[SELECT $ FROM moneytable]]",
-}, {
-	"SELECT foo FROM data$",
-	"ParsedExpr[BypassPart[SELECT foo FROM data$]]",
-}, {
-	"SELECT dollerrow$ FROM moneytable",
-	"ParsedExpr[BypassPart[SELECT dollerrow$ FROM moneytable]]",
-}, {
-	"SELECT p.*, a.district " +
-		"FROM person AS p WHERE p.name=$Person.name",
-	"ParsedExpr[BypassPart[SELECT p.*, a.district FROM person AS p WHERE p.name=] " +
-		"InputPart[Person.name]]",
-}, {
-	"UPDATE person SET person.address_id = $Address.id " +
-		"WHERE person.id = $Person.id",
-	"ParsedExpr[BypassPart[UPDATE person SET person.address_id = ] " +
-		"InputPart[Address.id] " +
-		"BypassPart[ WHERE person.id = ] " +
-		"InputPart[Person.id]]",
-}}
-
-func (s *ParserSuite) TestRound(c *C) {
-	parser := parse.NewParser()
-	for i, test := range tests {
-		var parsedExpr *parse.ParsedExpr
-		var err error
-		if parsedExpr, err = parser.Parse(test.input); err != nil {
-			c.Errorf("test %d failed (Parse): input: %s\nexpected: %s\nerr: %s\n", i, test.input, test.expectedParsed, err)
-		} else if parsedExpr.String() != test.expectedParsed {
-			c.Errorf("test %d failed (Parse): input: %s\nexpected: %s\nactual:   %s\n", i, test.input, test.expectedParsed, parsedExpr.String())
-		}
-	}
-}
-
->>>>>>> 75b30abb
 // We return a proper error when we find an unbound string literal
 func (s *ParserSuite) TestUnfinishedStringLiteral(c *C) {
 	testList := []string{

--- conflicted
+++ resolved
@@ -467,7 +467,7 @@
 	}, {
 		query:       "SELECT (&M.id, &M.id) FROM t",
 		prepareArgs: []any{sqlair.M{}},
-		err:         `cannot prepare expression: member "id" of type "M" appears more than once`,
+		err:         `cannot prepare statement: member "id" of type "M" appears more than once in output expressions`,
 	}, {
 		query:       "SELECT (p.*, t.*) AS (&Address.*) FROM t",
 		prepareArgs: []any{Address{}},
@@ -511,27 +511,15 @@
 	}, {
 		query:       "SELECT * AS &Person.* FROM t",
 		prepareArgs: []any{[]any{Person{}}},
-<<<<<<< HEAD
-		err:         `cannot prepare expression: need struct, map, or primitive type, got slice`,
+		err:         `cannot prepare statement: need struct, map, or primitive type, got slice`,
 	}, {
 		query:       "SELECT * AS &Person.* FROM t",
 		prepareArgs: []any{&Person{}},
-		err:         `cannot prepare expression: need struct, map, or primitive type, got pointer to struct`,
+		err:         `cannot prepare statement: need struct, map, or primitive type, got pointer to struct`,
 	}, {
 		query:       "SELECT * AS &Person.* FROM t",
 		prepareArgs: []any{(*Person)(nil)},
-		err:         `cannot prepare expression: need struct, map, or primitive type, got pointer to struct`,
-=======
-		err:         `cannot prepare statement: need struct or map, got slice`,
-	}, {
-		query:       "SELECT * AS &Person.* FROM t",
-		prepareArgs: []any{&Person{}},
-		err:         `cannot prepare statement: need struct or map, got pointer to struct`,
-	}, {
-		query:       "SELECT * AS &Person.* FROM t",
-		prepareArgs: []any{(*Person)(nil)},
-		err:         `cannot prepare statement: need struct or map, got pointer to struct`,
->>>>>>> 1f1beaa3
+		err:         `cannot prepare statement: need struct, map, or primitive type, got pointer to struct`,
 	}, {
 		query:       "SELECT * AS &Person.* FROM t",
 		prepareArgs: []any{map[string]any{}},
@@ -539,11 +527,7 @@
 	}, {
 		query:       "SELECT * AS &Person.* FROM t",
 		prepareArgs: []any{nil},
-<<<<<<< HEAD
-		err:         `cannot prepare expression: need struct, map, or primitive type, got nil`,
-=======
-		err:         `cannot prepare statement: need struct or map, got nil`,
->>>>>>> 1f1beaa3
+		err:         `cannot prepare statement: need struct, map, or primitive type, got nil`,
 	}, {
 		query:       "SELECT * AS &.* FROM t",
 		prepareArgs: []any{struct{ f int }{f: 1}},
@@ -551,67 +535,55 @@
 	}, {
 		query:       "SELECT &NoTags.* FROM t",
 		prepareArgs: []any{NoTags{}},
-<<<<<<< HEAD
-		err:         `cannot prepare expression: type "NoTags" in "&NoTags.*" does not have any db tags`,
+		err:         `cannot prepare statement: output expression: no "db" tags found in struct "NoTags": &NoTags.*`,
 	}, {
 		query:       "SELECT &Person FROM t",
 		prepareArgs: []any{Person{}},
-		err:         `cannot prepare expression: type "Person" missing struct db tag`,
+		err:         `cannot prepare statement: output expression: type "Person" missing struct db tag: &Person`,
 	}, {
 		query:       "SELECT (*) AS (&Person) FROM t",
 		prepareArgs: []any{Person{}},
-		err:         `cannot prepare expression: type "Person" missing struct db tag`,
+		err:         `cannot prepare statement: output expression: type "Person" missing struct db tag: (*) AS (&Person)`,
 	}, {
 		query:       "SELECT foo FROM t WHERE x = $Person",
 		prepareArgs: []any{Person{}},
-		err:         `cannot prepare expression: type "Person" missing struct db tag`,
+		err:         `cannot prepare statement: input expression: type "Person" missing struct db tag: $Person`,
 	}, {
 		query:       "SELECT &string FROM t",
 		prepareArgs: []any{},
-		err:         `cannot prepare expression: explicit columns required for primitive type e.g. "col AS &string"`,
+		err:         `cannot prepare statement: output expression: explicit columns required for primitive type: &string`,
 	}, {
 		query:       "SELECT &int FROM t",
 		prepareArgs: []any{},
-		err:         `cannot prepare expression: explicit columns required for primitive type e.g. "col AS &int"`,
+		err:         `cannot prepare statement: output expression: explicit columns required for primitive type: &int`,
 	}, {
 		query:       "SELECT * AS &string FROM t",
 		prepareArgs: []any{},
-		err:         `cannot prepare expression: explicit columns required for primitive type e.g. "col AS &string"`,
+		err:         `cannot prepare statement: output expression: explicit columns required for primitive type: * AS &string`,
 	}, {
 		query:       "SELECT * AS &string.* FROM t",
 		prepareArgs: []any{},
-		err:         `cannot prepare expression: explicit columns required for primitive type e.g. "col AS &string"`,
-	}, {
-		query:       "SELECT &string.* FROM t",
-		prepareArgs: []any{},
-		err:         `cannot prepare expression: explicit columns required for primitive type e.g. "col AS &string"`,
-	}, {
-		query:       "SELECT &string.name FROM t",
-		prepareArgs: []any{},
-		err:         `cannot prepare expression: explicit columns required for primitive type e.g. "col AS &string"`,
+		err:         `cannot prepare statement: output expression: explicit columns required for primitive type: * AS &string.*`,
 	}, {
 		query:       "SELECT name AS &string.* FROM t",
 		prepareArgs: []any{},
-		err:         `cannot prepare expression: cannot use asterisk with primitive type "string" in expression: name AS &string.*`,
+		err:         `cannot prepare statement: output expression: cannot use star with primitive type "string" in expression: name AS &string.*`,
 	}, {
 		query:       "SELECT name AS &string.name FROM t",
 		prepareArgs: []any{},
-		err:         `cannot prepare expression: cannot specify member of primitive type "string"`,
+		err:         `cannot prepare statement: output expression: cannot specify member of primitive type "string": name AS &string.name`,
 	}, {
 		query:       "SELECT name AS &string, address AS &string FROM t",
 		prepareArgs: []any{},
-		err:         `cannot prepare expression: type "string" appears more than once`,
+		err:         `cannot prepare statement: type "string" appears more than once in output expressions`,
 	}, {
 		query:       "SELECT foo FROM t WHERE x = $string.name",
 		prepareArgs: []any{},
-		err:         `cannot prepare expression: cannot specify member of primitive type "string"`,
+		err:         `cannot prepare statement: input expression: cannot specify member of primitive type "string": $string.name`,
 	}, {
 		query:       "SELECT foo FROM t WHERE x = $S",
 		prepareArgs: []any{},
-		err:         `cannot prepare expression: type "S" not passed as a parameter`,
-=======
-		err:         `cannot prepare statement: output expression: no "db" tags found in struct "NoTags": &NoTags.*`,
->>>>>>> 1f1beaa3
+		err:         `cannot prepare statement: input expression: type "S" not passed as a parameter: $S`,
 	}}
 
 	for i, test := range tests {

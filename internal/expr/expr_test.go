--- conflicted
+++ resolved
@@ -317,7 +317,6 @@
 			preparedExpr *expr.PreparedExpr
 			err          error
 		)
-<<<<<<< HEAD
 		parsedExpr, err = parser.Parse(t.query)
 		c.Assert(err, IsNil,
 			Commentf("test %d failed (Parse):\nsummary:  %s\nquery:    %s\nexpected: %s\nerr:      %s\n",
@@ -332,20 +331,6 @@
 		c.Assert(expr.PreparedSQL(preparedExpr), Equals, t.expectedPrepared,
 			Commentf("test %d failed (Prepare):\nsummary: %s\nquery:   %s\n",
 				i, t.summary, t.query))
-=======
-		if parsedExpr, err = parser.Parse(t.query); err != nil {
-			c.Errorf("test %d failed (Parse):\nsummary: %s\nquery: %s\nexpected: %s\nerr: %s\n", i, t.summary, t.query, t.expectedParsed, err)
-		} else if parsedExpr.String() != t.expectedParsed {
-			c.Errorf("test %d failed (Parse):\nsummary: %s\nquery: %s\nexpected: %s\nactual:   %s\n", i, t.summary, t.query, t.expectedParsed, parsedExpr.String())
-		}
-
-		if preparedExpr, err = parsedExpr.Prepare(t.prepareArgs...); err != nil {
-			c.Errorf("test %d failed (Prepare):\nsummary: %s\nquery: %s\nexpected: %s\nerr: %s\n", i, t.summary, t.query, t.expectedPrepared, err)
-		} else {
-			c.Check(preparedExpr.SQL(), Equals, t.expectedPrepared,
-				Commentf("test %d failed (Prepare):\nsummary: %s\nquery: %s\nexpected: %s\nactual:   %s\n", i, t.summary, t.query, t.expectedPrepared, preparedExpr.SQL()))
-		}
->>>>>>> 9b82306b
 	}
 }
 

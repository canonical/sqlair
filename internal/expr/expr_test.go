package expr_test

import (
	"database/sql"
	"strconv"
	"testing"

	"github.com/canonical/sqlair"
	"github.com/canonical/sqlair/internal/expr"
	. "gopkg.in/check.v1"
)

// Hook up gocheck into the "go test" runner.
func TestExpr(t *testing.T) { TestingT(t) }

type ExprSuite struct{}

var _ = Suite(&ExprSuite{})

type Address struct {
	ID       int    `db:"id"`
	District string `db:"district"`
	Street   string `db:"street"`
}

type Person struct {
	ID         int    `db:"id"`
	Fullname   string `db:"name"`
	PostalCode int    `db:"address_id"`
}

type Manager Person

type HardMaths struct {
	X    int `db:"x"`
	Y    int `db:"y"`
	Z    int `db:"z"`
	Coef int `db:"coef"`
}

type M map[string]any

type IntMap map[string]int

type StringMap map[string]string

var tests = []struct {
	summary        string
	query          string
	expectedParsed string
	prepareArgs    []any
<<<<<<< HEAD
	queryArgs      []any
	expectedArgs   []any
	expectedQuery  string
=======
	expectedSQL    string
>>>>>>> 4374dead
}{{
	summary:        "star table as output",
	query:          "SELECT p.* AS &Person.*",
	expectedParsed: "[Bypass[SELECT ] Output[[p.*] [Person.*]]]",
	prepareArgs:    []any{Person{}},
	expectedQuery:  "SELECT p.address_id AS _sqlair_0, p.id AS _sqlair_1, p.name AS _sqlair_2",
}, {
	summary: "spaces and tabs",
	query: "SELECT p.* 	AS 		   &Person.*",
	expectedParsed: "[Bypass[SELECT ] Output[[p.*] [Person.*]]]",
	prepareArgs:    []any{Person{}},
	expectedQuery:  "SELECT p.address_id AS _sqlair_0, p.id AS _sqlair_1, p.name AS _sqlair_2",
}, {
	summary: "new lines",
	query: `SELECT
		p.* AS &Person.*,
		foo
	 FROM t
	 WHERE
		foo = bar
		and
		x = y`,
	expectedParsed: `[Bypass[SELECT
		] Output[[p.*] [Person.*]] Bypass[,
		foo
	 FROM t
	 WHERE
		foo = bar
		and
		x = y]]`,
	prepareArgs: []any{Person{}},
	expectedQuery: `SELECT
		p.address_id AS _sqlair_0, p.id AS _sqlair_1, p.name AS _sqlair_2,
		foo
	 FROM t
	 WHERE
		foo = bar
		and
		x = y`,
}, {
	summary: "comments",
	query: `SELECT &Person.* -- The line with &Person.* on it
FROM person /* The start of a multi line comment
It keeps going here with some weird chars /-*"/
And now it stops */ WHERE "x" = /-*'' -- The "WHERE" line
AND y =/* And now we have " */ "-- /* */" /* " some comments strings */
AND z = $Person.id -- The line with $Person.id on it
`,
	expectedParsed: `[Bypass[SELECT ] Output[[] [Person.*]] Bypass[ -- The line with &Person.* on it
FROM person /* The start of a multi line comment
It keeps going here with some weird chars /-*"/
And now it stops */ WHERE "x" = /-*'' -- The "WHERE" line
AND y =/* And now we have " */ "-- /* */" /* " some comments strings */
AND z = ] Input[Person.id] Bypass[ -- The line with $Person.id on it
]]`,
	prepareArgs:  []any{Person{}},
	queryArgs:    []any{Person{ID: 1}},
	expectedArgs: []any{1},
	expectedQuery: `SELECT address_id AS _sqlair_0, id AS _sqlair_1, name AS _sqlair_2 -- The line with &Person.* on it
FROM person /* The start of a multi line comment
It keeps going here with some weird chars /-*"/
And now it stops */ WHERE "x" = /-*'' -- The "WHERE" line
AND y =/* And now we have " */ "-- /* */" /* " some comments strings */
AND z = @sqlair_0 -- The line with $Person.id on it
`,
}, {
	summary:        "comments v2",
	query:          `SELECT (*) AS (&Person.name, /* ... */ &Person.id), (*) AS (&Address.id /* ... */, &Address.street) FROM p -- End of the line`,
	expectedParsed: `[Bypass[SELECT ] Output[[*] [Person.name Person.id]] Bypass[, ] Output[[*] [Address.id Address.street]] Bypass[ FROM p -- End of the line]]`,
	prepareArgs:    []any{Person{}, Address{}},
	expectedQuery:  `SELECT name AS _sqlair_0, id AS _sqlair_1, id AS _sqlair_2, street AS _sqlair_3 FROM p -- End of the line`,
}, {
	summary:        "quoted io expressions",
	query:          `SELECT "&notAnOutput.Expression" '&notAnotherOutputExpresion.*' AS literal FROM t WHERE bar = '$NotAn.Input' AND baz = "$NotAnother.Input"`,
	expectedParsed: `[Bypass[SELECT "&notAnOutput.Expression" '&notAnotherOutputExpresion.*' AS literal FROM t WHERE bar = '$NotAn.Input' AND baz = "$NotAnother.Input"]]`,
	prepareArgs:    []any{},
	expectedQuery:  `SELECT "&notAnOutput.Expression" '&notAnotherOutputExpresion.*' AS literal FROM t WHERE bar = '$NotAn.Input' AND baz = "$NotAnother.Input"`,
}, {
	summary:        "star as output",
	query:          "SELECT * AS &Person.* FROM t",
	expectedParsed: "[Bypass[SELECT ] Output[[*] [Person.*]] Bypass[ FROM t]]",
	prepareArgs:    []any{Person{}},
	expectedQuery:  "SELECT address_id AS _sqlair_0, id AS _sqlair_1, name AS _sqlair_2 FROM t",
}, {
	summary:        "star as output multitype",
	query:          "SELECT (*) AS (&Person.*, &Address.*) FROM t",
	expectedParsed: "[Bypass[SELECT ] Output[[*] [Person.* Address.*]] Bypass[ FROM t]]",
	prepareArgs:    []any{Person{}, Address{}},
	expectedQuery:  "SELECT address_id AS _sqlair_0, id AS _sqlair_1, name AS _sqlair_2, district AS _sqlair_3, id AS _sqlair_4, street AS _sqlair_5 FROM t",
}, {
	summary:        "multiple multitype",
	query:          "SELECT (t.*) AS (&Person.*, &M.uid), (district, street, postcode) AS (&Address.district, &Address.street, &M.postcode) FROM t",
	expectedParsed: "[Bypass[SELECT ] Output[[t.*] [Person.* M.uid]] Bypass[, ] Output[[district street postcode] [Address.district Address.street M.postcode]] Bypass[ FROM t]]",
	prepareArgs:    []any{Person{}, Address{}, sqlair.M{}},
	expectedQuery:  "SELECT t.address_id AS _sqlair_0, t.id AS _sqlair_1, t.name AS _sqlair_2, t.uid AS _sqlair_3, district AS _sqlair_4, street AS _sqlair_5, postcode AS _sqlair_6 FROM t",
}, {
	summary:        "input",
	query:          "SELECT p.*, a.district FROM person AS p JOIN address AS a ON p.address_id=$Address.id WHERE p.name = $Person.name",
	expectedParsed: "[Bypass[SELECT p.*, a.district FROM person AS p JOIN address AS a ON p.address_id=] Input[Address.id] Bypass[ WHERE p.name = ] Input[Person.name]]",
	prepareArgs:    []any{Person{}, Address{}},
	queryArgs:      []any{Person{Fullname: "Foo"}, Address{ID: 1}},
	expectedArgs:   []any{1, "Foo"},
	expectedQuery:  `SELECT p.*, a.district FROM person AS p JOIN address AS a ON p.address_id=@sqlair_0 WHERE p.name = @sqlair_1`,
}, {
	summary:        "output and input",
	query:          "SELECT &Person.* FROM table WHERE foo = $Address.id",
	expectedParsed: "[Bypass[SELECT ] Output[[] [Person.*]] Bypass[ FROM table WHERE foo = ] Input[Address.id]]",
	prepareArgs:    []any{Person{}, Address{}},
	queryArgs:      []any{Address{ID: 1}},
	expectedArgs:   []any{1},
	expectedQuery:  `SELECT address_id AS _sqlair_0, id AS _sqlair_1, name AS _sqlair_2 FROM table WHERE foo = @sqlair_0`,
}, {
	summary:        "outputs and quote",
	query:          "SELECT foo, &Person.id, bar, baz, &Manager.name FROM table WHERE foo = 'xx'",
	expectedParsed: "[Bypass[SELECT foo, ] Output[[] [Person.id]] Bypass[, bar, baz, ] Output[[] [Manager.name]] Bypass[ FROM table WHERE foo = 'xx']]",
	prepareArgs:    []any{Person{}, Manager{}},
	expectedQuery:  "SELECT foo, id AS _sqlair_0, bar, baz, name AS _sqlair_1 FROM table WHERE foo = 'xx'",
}, {
	summary:        "star output and quote",
	query:          "SELECT * AS &Person.* FROM person WHERE name = 'Fred'",
	expectedParsed: "[Bypass[SELECT ] Output[[*] [Person.*]] Bypass[ FROM person WHERE name = 'Fred']]",
	prepareArgs:    []any{Person{}},
	expectedQuery:  "SELECT address_id AS _sqlair_0, id AS _sqlair_1, name AS _sqlair_2 FROM person WHERE name = 'Fred'",
}, {
	summary:        "two star outputs and quote",
	query:          "SELECT &Person.*, a.* AS &Address.* FROM person, address a WHERE name = 'Fred'",
	expectedParsed: "[Bypass[SELECT ] Output[[] [Person.*]] Bypass[, ] Output[[a.*] [Address.*]] Bypass[ FROM person, address a WHERE name = 'Fred']]",
	prepareArgs:    []any{Person{}, Address{}},
	expectedQuery:  "SELECT address_id AS _sqlair_0, id AS _sqlair_1, name AS _sqlair_2, a.district AS _sqlair_3, a.id AS _sqlair_4, a.street AS _sqlair_5 FROM person, address a WHERE name = 'Fred'",
}, {
	summary:        "map input and output",
	query:          "SELECT (p.name, a.id) AS (&M.*), street AS &StringMap.*, &IntMap.id FROM person, address a WHERE name = $M.name",
	expectedParsed: "[Bypass[SELECT ] Output[[p.name a.id] [M.*]] Bypass[, ] Output[[street] [StringMap.*]] Bypass[, ] Output[[] [IntMap.id]] Bypass[ FROM person, address a WHERE name = ] Input[M.name]]",
	prepareArgs:    []any{sqlair.M{}, IntMap{}, StringMap{}},
	queryArgs:      []any{sqlair.M{"name": "Foo"}},
	expectedArgs:   []any{"Foo"},
	expectedQuery:  "SELECT p.name AS _sqlair_0, a.id AS _sqlair_1, street AS _sqlair_2, id AS _sqlair_3 FROM person, address a WHERE name = @sqlair_0",
}, {
	summary:        "multicolumn output v1",
	query:          "SELECT (a.district, a.street) AS (&Address.district, &Address.street), a.id AS &Person.id FROM address AS a",
	expectedParsed: "[Bypass[SELECT ] Output[[a.district a.street] [Address.district Address.street]] Bypass[, ] Output[[a.id] [Person.id]] Bypass[ FROM address AS a]]",
	prepareArgs:    []any{Person{}, Address{}},
	expectedQuery:  "SELECT a.district AS _sqlair_0, a.street AS _sqlair_1, a.id AS _sqlair_2 FROM address AS a",
}, {
	summary:        "multicolumn output v2",
	query:          "SELECT (a.district, a.id) AS (&Address.district, &Person.address_id) FROM address AS a",
	expectedParsed: "[Bypass[SELECT ] Output[[a.district a.id] [Address.district Person.address_id]] Bypass[ FROM address AS a]]",
	prepareArgs:    []any{Person{}, Address{}},
	expectedQuery:  "SELECT a.district AS _sqlair_0, a.id AS _sqlair_1 FROM address AS a",
}, {
	summary:        "multicolumn output v3",
	query:          "SELECT (*) AS (&Person.address_id, &Address.*, &Manager.id) FROM address AS a",
	expectedParsed: "[Bypass[SELECT ] Output[[*] [Person.address_id Address.* Manager.id]] Bypass[ FROM address AS a]]",
	prepareArgs:    []any{Person{}, Address{}, Manager{}},
	expectedQuery:  "SELECT address_id AS _sqlair_0, district AS _sqlair_1, id AS _sqlair_2, street AS _sqlair_3, id AS _sqlair_4 FROM address AS a",
}, {
	summary:        "multicolumn output v4",
	query:          "SELECT (a.district, a.street) AS (&Address.*) FROM address AS a WHERE p.name = 'Fred'",
	expectedParsed: "[Bypass[SELECT ] Output[[a.district a.street] [Address.*]] Bypass[ FROM address AS a WHERE p.name = 'Fred']]",
	prepareArgs:    []any{Address{}},
	expectedQuery:  "SELECT a.district AS _sqlair_0, a.street AS _sqlair_1 FROM address AS a WHERE p.name = 'Fred'",
}, {
	summary:        "multicolumn output v5",
	query:          "SELECT (&Address.street, &Person.id) FROM address AS a WHERE p.name = 'Fred'",
	expectedParsed: "[Bypass[SELECT (] Output[[] [Address.street]] Bypass[, ] Output[[] [Person.id]] Bypass[) FROM address AS a WHERE p.name = 'Fred']]",
	prepareArgs:    []any{Address{}, Person{}},
	expectedQuery:  "SELECT (street AS _sqlair_0, id AS _sqlair_1) FROM address AS a WHERE p.name = 'Fred'",
}, {
	summary:        "complex query v1",
	query:          "SELECT p.* AS &Person.*, (a.district, a.street) AS (&Address.*), (5+7), (col1 * col2) AS calculated_value FROM person AS p JOIN address AS a ON p.address_id = a.id WHERE p.name = 'Fred'",
	expectedParsed: "[Bypass[SELECT ] Output[[p.*] [Person.*]] Bypass[, ] Output[[a.district a.street] [Address.*]] Bypass[, (5+7), (col1 * col2) AS calculated_value FROM person AS p JOIN address AS a ON p.address_id = a.id WHERE p.name = 'Fred']]",
	prepareArgs:    []any{Person{}, Address{}},
	expectedQuery:  `SELECT p.address_id AS _sqlair_0, p.id AS _sqlair_1, p.name AS _sqlair_2, a.district AS _sqlair_3, a.street AS _sqlair_4, (5+7), (col1 * col2) AS calculated_value FROM person AS p JOIN address AS a ON p.address_id = a.id WHERE p.name = 'Fred'`,
}, {
	summary:        "complex query v2",
	query:          "SELECT p.* AS &Person.*, (a.district, a.street) AS (&Address.*) FROM person AS p JOIN address AS a ON p .address_id = a.id WHERE p.name = 'Fred'",
	expectedParsed: "[Bypass[SELECT ] Output[[p.*] [Person.*]] Bypass[, ] Output[[a.district a.street] [Address.*]] Bypass[ FROM person AS p JOIN address AS a ON p .address_id = a.id WHERE p.name = 'Fred']]",
	prepareArgs:    []any{Person{}, Address{}},
	expectedQuery:  "SELECT p.address_id AS _sqlair_0, p.id AS _sqlair_1, p.name AS _sqlair_2, a.district AS _sqlair_3, a.street AS _sqlair_4 FROM person AS p JOIN address AS a ON p .address_id = a.id WHERE p.name = 'Fred'",
}, {
	summary:        "complex query v3",
	query:          "SELECT p.* AS &Person.*, (a.district, a.street) AS (&Address.*) FROM person AS p JOIN address AS a ON p.address_id = a.id WHERE p.name IN (SELECT name FROM table WHERE table.n = $Person.name)",
	expectedParsed: "[Bypass[SELECT ] Output[[p.*] [Person.*]] Bypass[, ] Output[[a.district a.street] [Address.*]] Bypass[ FROM person AS p JOIN address AS a ON p.address_id = a.id WHERE p.name IN (SELECT name FROM table WHERE table.n = ] Input[Person.name] Bypass[)]]",
	prepareArgs:    []any{Person{}, Address{}},
	queryArgs:      []any{Person{Fullname: "Foo"}},
	expectedArgs:   []any{"Foo"},
	expectedQuery:  `SELECT p.address_id AS _sqlair_0, p.id AS _sqlair_1, p.name AS _sqlair_2, a.district AS _sqlair_3, a.street AS _sqlair_4 FROM person AS p JOIN address AS a ON p.address_id = a.id WHERE p.name IN (SELECT name FROM table WHERE table.n = @sqlair_0)`,
}, {
	summary:        "complex query v4",
	query:          "SELECT p.* AS &Person.* FROM person WHERE p.name IN (SELECT name FROM table WHERE table.n = $Person.name) UNION SELECT (a.district, a.street) AS (&Address.*) FROM person WHERE p.name IN (SELECT name FROM table WHERE table.n = $Person.name)",
	expectedParsed: "[Bypass[SELECT ] Output[[p.*] [Person.*]] Bypass[ FROM person WHERE p.name IN (SELECT name FROM table WHERE table.n = ] Input[Person.name] Bypass[) UNION SELECT ] Output[[a.district a.street] [Address.*]] Bypass[ FROM person WHERE p.name IN (SELECT name FROM table WHERE table.n = ] Input[Person.name] Bypass[)]]",
	prepareArgs:    []any{Person{}, Address{}},
	queryArgs:      []any{Person{Fullname: "Foo"}},
	expectedArgs:   []any{"Foo", "Foo"},
	expectedQuery:  `SELECT p.address_id AS _sqlair_0, p.id AS _sqlair_1, p.name AS _sqlair_2 FROM person WHERE p.name IN (SELECT name FROM table WHERE table.n = @sqlair_0) UNION SELECT a.district AS _sqlair_3, a.street AS _sqlair_4 FROM person WHERE p.name IN (SELECT name FROM table WHERE table.n = @sqlair_1)`,
}, {
	summary:        "complex query v5",
	query:          "SELECT p.* AS &Person.* FROM person AS p JOIN address AS a ON p.address_id = a.id WHERE p.name = $Person.name AND p.address_id = $Person.address_id",
	expectedParsed: "[Bypass[SELECT ] Output[[p.*] [Person.*]] Bypass[ FROM person AS p JOIN address AS a ON p.address_id = a.id WHERE p.name = ] Input[Person.name] Bypass[ AND p.address_id = ] Input[Person.address_id]]",
	prepareArgs:    []any{Person{}},
	queryArgs:      []any{Person{Fullname: "Foo", PostalCode: 1}},
	expectedArgs:   []any{"Foo", 1},
	expectedQuery:  `SELECT p.address_id AS _sqlair_0, p.id AS _sqlair_1, p.name AS _sqlair_2 FROM person AS p JOIN address AS a ON p.address_id = a.id WHERE p.name = @sqlair_0 AND p.address_id = @sqlair_1`,
}, {
	summary:        "complex query v6",
	query:          "SELECT p.* AS &Person.*, FROM person AS p INNER JOIN address AS a ON p.address_id = $Address.id WHERE p.name = $Person.name AND p.address_id = $Person.address_id",
	expectedParsed: "[Bypass[SELECT ] Output[[p.*] [Person.*]] Bypass[, FROM person AS p INNER JOIN address AS a ON p.address_id = ] Input[Address.id] Bypass[ WHERE p.name = ] Input[Person.name] Bypass[ AND p.address_id = ] Input[Person.address_id]]",
	prepareArgs:    []any{Person{}, Address{}},
	queryArgs:      []any{Person{Fullname: "Foo", PostalCode: 1}, Address{ID: 2}},
	expectedArgs:   []any{2, "Foo", 1},
	expectedQuery:  `SELECT p.address_id AS _sqlair_0, p.id AS _sqlair_1, p.name AS _sqlair_2, FROM person AS p INNER JOIN address AS a ON p.address_id = @sqlair_0 WHERE p.name = @sqlair_1 AND p.address_id = @sqlair_2`,
}, {
	summary:        "join v1",
	query:          "SELECT p.* AS &Person.*, m.* AS &Manager.* FROM person AS p JOIN person AS m ON p.id = m.id WHERE p.name = 'Fred'",
	expectedParsed: "[Bypass[SELECT ] Output[[p.*] [Person.*]] Bypass[, ] Output[[m.*] [Manager.*]] Bypass[ FROM person AS p JOIN person AS m ON p.id = m.id WHERE p.name = 'Fred']]",
	prepareArgs:    []any{Person{}, Manager{}},
	expectedQuery:  "SELECT p.address_id AS _sqlair_0, p.id AS _sqlair_1, p.name AS _sqlair_2, m.address_id AS _sqlair_3, m.id AS _sqlair_4, m.name AS _sqlair_5 FROM person AS p JOIN person AS m ON p.id = m.id WHERE p.name = 'Fred'",
}, {
	summary:        "join v2",
	query:          "SELECT person.*, address.district FROM person JOIN address ON person.address_id = address.id WHERE person.name = 'Fred'",
	expectedParsed: "[Bypass[SELECT person.*, address.district FROM person JOIN address ON person.address_id = address.id WHERE person.name = 'Fred']]",
	prepareArgs:    []any{},
	expectedQuery:  "SELECT person.*, address.district FROM person JOIN address ON person.address_id = address.id WHERE person.name = 'Fred'",
}, {
	summary:        "insert",
	query:          "INSERT INTO person (name) VALUES $Person.name",
	expectedParsed: "[Bypass[INSERT INTO person (name) VALUES ] Input[Person.name]]",
	prepareArgs:    []any{Person{}},
	queryArgs:      []any{Person{Fullname: "Foo"}},
	expectedArgs:   []any{"Foo"},
	expectedQuery:  `INSERT INTO person (name) VALUES @sqlair_0`,
}, {
	summary:        "ignore dollar",
	query:          "SELECT $, dollerrow$ FROM moneytable$",
	expectedParsed: "[Bypass[SELECT $, dollerrow$ FROM moneytable$]]",
	prepareArgs:    []any{},
	expectedQuery:  "SELECT $, dollerrow$ FROM moneytable$",
}, {
	summary:        "escaped double quote",
	query:          `SELECT foo FROM t WHERE t.p = "Jimmy ""Quickfingers"" Jones"`,
	expectedParsed: `[Bypass[SELECT foo FROM t WHERE t.p = "Jimmy ""Quickfingers"" Jones"]]`,
	prepareArgs:    []any{},
	expectedQuery:  `SELECT foo FROM t WHERE t.p = "Jimmy ""Quickfingers"" Jones"`,
}, {
	summary:        "escaped single quote",
	query:          `SELECT foo FROM t WHERE t.p = 'Olly O''Flanagan'`,
	expectedParsed: `[Bypass[SELECT foo FROM t WHERE t.p = 'Olly O''Flanagan']]`,
	prepareArgs:    []any{},
	expectedQuery:  `SELECT foo FROM t WHERE t.p = 'Olly O''Flanagan'`,
}, {
	summary:        "complex escaped quotes",
	query:          `SELECT * AS &Person.* FROM person WHERE name IN ('Lorn', 'Onos T''oolan', '', ''' ''');`,
	expectedParsed: `[Bypass[SELECT ] Output[[*] [Person.*]] Bypass[ FROM person WHERE name IN ('Lorn', 'Onos T''oolan', '', ''' ''');]]`,
	prepareArgs:    []any{Person{}},
	expectedQuery:  `SELECT address_id AS _sqlair_0, id AS _sqlair_1, name AS _sqlair_2 FROM person WHERE name IN ('Lorn', 'Onos T''oolan', '', ''' ''');`,
}, {
	summary:        "update",
	query:          "UPDATE person SET person.address_id = $Address.id WHERE person.id = $Person.id",
	expectedParsed: "[Bypass[UPDATE person SET person.address_id = ] Input[Address.id] Bypass[ WHERE person.id = ] Input[Person.id]]",
	prepareArgs:    []any{Person{}, Address{}},
	queryArgs:      []any{Person{ID: 1}, Address{ID: 2}},
	expectedArgs:   []any{2, 1},
	expectedQuery:  `UPDATE person SET person.address_id = @sqlair_0 WHERE person.id = @sqlair_1`,
}, {
	summary: "mathmatical operations",
	query: `SELECT name FROM person WHERE id =$HardMaths.x+$HardMaths.y/$HardMaths.z-
	($HardMaths.coef%$HardMaths.x)-$HardMaths.y|$HardMaths.z<$HardMaths.z<>$HardMaths.x`,
	expectedParsed: `[Bypass[SELECT name FROM person WHERE id =] Input[HardMaths.x] Bypass[+] Input[HardMaths.y] Bypass[/] Input[HardMaths.z] Bypass[-
	(] Input[HardMaths.coef] Bypass[%] Input[HardMaths.x] Bypass[)-] Input[HardMaths.y] Bypass[|] Input[HardMaths.z] Bypass[<] Input[HardMaths.z] Bypass[<>] Input[HardMaths.x]]`,
	prepareArgs:  []any{HardMaths{}},
	queryArgs:    []any{HardMaths{X: 1, Y: 2, Z: 3, Coef: 4}},
	expectedArgs: []any{1, 2, 3, 4, 1, 2, 3, 3, 1},
	expectedQuery: `SELECT name FROM person WHERE id =@sqlair_0+@sqlair_1/@sqlair_2-
	(@sqlair_3%@sqlair_4)-@sqlair_5|@sqlair_6<@sqlair_7<>@sqlair_8`,
}, {
	summary:        "insert array",
	query:          "INSERT INTO arr VALUES (ARRAY[[1,2],[$HardMaths.x,4]], ARRAY[[5,6],[$HardMaths.y,8]]);",
	expectedParsed: "[Bypass[INSERT INTO arr VALUES (ARRAY[[1,2],[] Input[HardMaths.x] Bypass[,4]], ARRAY[[5,6],[] Input[HardMaths.y] Bypass[,8]]);]]",
	prepareArgs:    []any{HardMaths{}},
	queryArgs:      []any{HardMaths{X: 1, Y: 2}},
	expectedArgs:   []any{1, 2},
	expectedQuery:  "INSERT INTO arr VALUES (ARRAY[[1,2],[@sqlair_0,4]], ARRAY[[5,6],[@sqlair_1,8]]);",
}}

func (s *ExprSuite) TestExpr(c *C) {
	parser := expr.NewParser()
	for i, t := range tests {
		var (
<<<<<<< HEAD
			parsedExpr   *expr.ParsedExpr
			preparedExpr *expr.PreparedExpr
			queryExpr    *expr.QueryExpr
			err          error
=======
			parsedExpr *expr.ParsedExpr
			typedExpr  *expr.TypedExpr
			err        error
>>>>>>> 4374dead
		)
		if parsedExpr, err = parser.Parse(t.query); err != nil {
			c.Errorf("test %d failed (Parse):\nsummary: %s\nquery: %s\nexpected: %s\nerr: %s\n", i, t.summary, t.query, t.expectedParsed, err)
		} else if parsedExpr.String() != t.expectedParsed {
			c.Errorf("test %d failed (Parse):\nsummary: %s\nquery: %s\nexpected: %s\nactual:   %s\n", i, t.summary, t.query, t.expectedParsed, parsedExpr.String())
		}

<<<<<<< HEAD
		if preparedExpr, err = parsedExpr.Prepare(t.prepareArgs...); err != nil {
			c.Errorf("test %d failed (Prepare):\nsummary: %s\nquery: %s\nexpected: %s\nerr: %s\n", i, t.summary, t.query, t.expectedQuery, err)
		}

		if queryExpr, err = preparedExpr.Query(t.queryArgs...); err != nil {
			c.Errorf("test %d failed (Query):\nsummary: %s\nquery: %s\nexpected: %s\nerr: %s\n", i, t.summary, t.query, t.expectedQuery, err)
		} else {
			c.Assert(queryExpr.SQL(), Equals, t.expectedQuery,
				Commentf("test %d failed (Query):\nsummary: %s\nquery: %s\n", i, t.summary, t.query, t.expectedQuery, queryExpr.SQL()))
			if t.queryArgs != nil {
				qargs := queryExpr.QueryArgs()
				c.Assert(qargs, HasLen, len(t.expectedArgs),
					Commentf("test %d failed (Query Args):\nsummary: %s\nquery: %s\n", i, t.summary, t.query))
				for argIndex, qarg := range qargs {
					qarg := qarg.(sql.NamedArg)
					c.Assert(qarg.Name, Equals, "sqlair_"+strconv.Itoa(argIndex),
						Commentf("test %d failed (Query Args):\nsummary: %s\nquery: %s\n", i, t.summary, t.query))
					c.Assert(qarg.Value, Equals, t.expectedArgs[argIndex],
						Commentf("test %d failed (Query Args):\nsummary: %s\nquery: %s\n", i, t.summary, t.query))
				}
			}
=======
		if typedExpr, err = parsedExpr.BindTypes(t.prepareArgs...); err != nil {
			c.Errorf("test %d failed (BindTypes):\nsummary: %s\nquery: %s\nexpected: %s\nerr: %s\n", i, t.summary, t.query, t.expectedSQL, err)
		} else {
			c.Check(typedExpr.SQL(), Equals, t.expectedSQL,
				Commentf("test %d failed (BindTypes):\nsummary: %s\nquery: %s\nexpected: %s\nactual:   %s\n", i, t.summary, t.query, t.expectedSQL, typedExpr.SQL()))
>>>>>>> 4374dead
		}
	}
}

func (s *ExprSuite) TestParseErrors(c *C) {
	tests := []struct {
		query string
		err   string
	}{{
		query: "SELECT foo FROM t WHERE x = 'dddd",
		err:   "cannot parse expression: column 29: missing closing quote in string literal",
	}, {
		query: "SELECT foo FROM t WHERE x = \"dddd",
		err:   "cannot parse expression: column 29: missing closing quote in string literal",
	}, {
		query: "SELECT foo FROM t WHERE x = \"dddd'",
		err:   "cannot parse expression: column 29: missing closing quote in string literal",
	}, {
		query: "SELECT foo FROM t WHERE x = '''",
		err:   "cannot parse expression: column 29: missing closing quote in string literal",
	}, {
		query: `SELECT foo FROM t WHERE x = '''""`,
		err:   "cannot parse expression: column 29: missing closing quote in string literal",
	}, {
		query: `SELECT foo FROM t WHERE x = """`,
		err:   "cannot parse expression: column 29: missing closing quote in string literal",
	}, {
		query: `SELECT foo FROM t WHERE x = """''`,
		err:   "cannot parse expression: column 29: missing closing quote in string literal",
	}, {
		query: `SELECT foo -- line comment
FROM t /* multiline
comment
*/
WHERE x = 'O'Donnell'`,
		err: "cannot parse expression: line 5, column 21: missing closing quote in string literal",
	}, {
		query: `SELECT foo FROM t -- line comment
WHERE x = $Address.`,
		err: `cannot parse expression: line 2, column 20: invalid identifier suffix following "Address"`,
	}, {
		query: `SELECT foo
FROM t /* multiline
comment */ WHERE x = $Address.&d`,
		err: `cannot parse expression: line 3, column 31: invalid identifier suffix following "Address"`,
	}, {
		query: "SELECT foo FROM t WHERE x = $Address.-",
		err:   `cannot parse expression: column 38: invalid identifier suffix following "Address"`,
	}, {
		query: "SELECT foo FROM t WHERE x = $Address",
		err:   `cannot parse expression: column 29: unqualified type, expected Address.* or Address.<db tag>`,
	}, {
		query: "SELECT name AS (&Person.*)",
		err:   `cannot parse expression: column 16: unexpected parentheses around types after "AS"`,
	}, {
		query: "SELECT name AS (&Person.name, &Person.id)",
		err:   `cannot parse expression: column 16: unexpected parentheses around types after "AS"`,
	}, {
		query: "SELECT (name) AS &Person.*",
		err:   `cannot parse expression: column 18: missing parentheses around types after "AS"`,
	}, {
		query: "SELECT (name, id) AS &Person.*",
		err:   `cannot parse expression: column 22: missing parentheses around types after "AS"`,
	}, {
		query: "SELECT (name, id) AS (&Person.name, Person.id)",
		err:   `cannot parse expression: column 37: invalid expression in list`,
	}, {
		query: "SELECT (name, id) AS (&Person.name, &Person.id",
		err:   `cannot parse expression: column 22: missing closing parentheses`,
	}, {
		query: "SELECT (name, id) WHERE id = $Person.*",
		err:   `cannot parse expression: column 30: asterisk not allowed in input expression "$Person.*"`,
	}, {
		query: `SELECT (name, id) AS (&Person.name, /* multiline
comment */

&Person.id`,
		err: `cannot parse expression: line 1, column 22: missing closing parentheses`,
	}, {
		query: `SELECT (name, id) WHERE name = 'multiline
string
of three lines' AND id = $Person.*`,
		err: `cannot parse expression: line 3, column 26: asterisk not allowed in input expression "$Person.*"`,
	}}

	for _, t := range tests {
		parser := expr.NewParser()
		expr, err := parser.Parse(t.query)
		if err != nil {
			c.Assert(err.Error(), Equals, t.err)
		} else {
			c.Errorf("Expecting %q, got nil", t.err)
		}
		c.Assert(expr, IsNil)
	}
}

func FuzzParser(f *testing.F) {
	// Add some values to the corpus.
	for _, test := range tests {
		f.Add(test.query)
	}
	f.Fuzz(func(t *testing.T, s string) {
		// Loop forever or until it crashes.
		parser := expr.NewParser()
		parser.Parse(s)
	})
}

func (s *ExprSuite) TestBindTypesErrors(c *C) {
	type NoTags struct {
		S string
	}
	tests := []struct {
		query       string
		prepareArgs []any
		err         string
	}{{
		query:       "SELECT (p.name, t.id) AS (&Address.id) FROM t",
		prepareArgs: []any{Address{}},
		err:         "cannot prepare statement: output expression: mismatched number of columns and target types: (p.name, t.id) AS (&Address.id)",
	}, {
		query:       "SELECT (p.name) AS (&Address.district, &Address.street) FROM t",
		prepareArgs: []any{Address{}},
		err:         "cannot prepare statement: output expression: mismatched number of columns and target types: (p.name) AS (&Address.district, &Address.street)",
	}, {
		query:       "SELECT (&Address.*, &Address.id) FROM t",
		prepareArgs: []any{Address{}, Person{}},
		err:         `cannot prepare statement: member "id" of type "Address" appears more than once in output expressions`,
	}, {
		query:       "SELECT (p.*, t.name) AS (&Address.*) FROM t",
		prepareArgs: []any{Address{}},
		err:         "cannot prepare statement: output expression: invalid asterisk in columns: (p.*, t.name) AS (&Address.*)",
	}, {
		query:       "SELECT (name, p.*) AS (&Person.id, &Person.*) FROM t",
		prepareArgs: []any{Address{}, Person{}},
		err:         "cannot prepare statement: output expression: invalid asterisk in columns: (name, p.*) AS (&Person.id, &Person.*)",
	}, {
		query:       "SELECT (&Person.*, &Person.*) FROM t",
		prepareArgs: []any{Address{}, Person{}},
		err:         `cannot prepare statement: member "address_id" of type "Person" appears more than once in output expressions`,
	}, {
		query:       "SELECT (p.*, t.*) AS (&Address.*) FROM t",
		prepareArgs: []any{Address{}},
		err:         "cannot prepare statement: output expression: invalid asterisk in columns: (p.*, t.*) AS (&Address.*)",
	}, {
		query:       "SELECT (id, name) AS (&Person.id, &Address.*) FROM t",
		prepareArgs: []any{Address{}, Person{}},
		err:         "cannot prepare statement: output expression: invalid asterisk in types: (id, name) AS (&Person.id, &Address.*)",
	}, {
		query:       "SELECT (name, id) AS (&Person.*, &Address.id) FROM t",
		prepareArgs: []any{Address{}, Person{}},
		err:         "cannot prepare statement: output expression: invalid asterisk in types: (name, id) AS (&Person.*, &Address.id)",
	}, {
		query:       "SELECT (name, id) AS (&Person.*, &Address.*) FROM t",
		prepareArgs: []any{Address{}, Person{}},
		err:         "cannot prepare statement: output expression: invalid asterisk in types: (name, id) AS (&Person.*, &Address.*)",
	}, {
		query:       "SELECT street FROM t WHERE x = $Address.number",
		prepareArgs: []any{Address{}},
		err:         `cannot prepare statement: input expression: type "Address" has no "number" db tag: $Address.number`,
	}, {
		query:       "SELECT (street, road) AS (&Address.*) FROM t",
		prepareArgs: []any{Address{}},
		err:         `cannot prepare statement: output expression: type "Address" has no "road" db tag: (street, road) AS (&Address.*)`,
	}, {
		query:       "SELECT &Address.road FROM t",
		prepareArgs: []any{Address{}},
		err:         `cannot prepare statement: output expression: type "Address" has no "road" db tag: &Address.road`,
	}, {
		query:       "SELECT street FROM t WHERE x = $Address.street",
		prepareArgs: []any{Person{}, Manager{}},
		err:         `cannot prepare statement: input expression: parameter with type "Address" missing (have "Manager", "Person"): $Address.street`,
	}, {
		query:       "SELECT street AS &Address.street FROM t",
		prepareArgs: []any{},
		err:         `cannot prepare statement: output expression: parameter with type "Address" missing: street AS &Address.street`,
	}, {
		query:       "SELECT street AS &Address.id FROM t",
		prepareArgs: []any{Person{}},
		err:         `cannot prepare statement: output expression: parameter with type "Address" missing (have "Person"): street AS &Address.id`,
	}, {
		query:       "SELECT * AS &Person.* FROM t",
		prepareArgs: []any{[]any{Person{}}},
		err:         `cannot prepare statement: need struct or map, got slice`,
	}, {
		query:       "SELECT * AS &Person.* FROM t",
		prepareArgs: []any{&Person{}},
		err:         `cannot prepare statement: need struct or map, got pointer to struct`,
	}, {
		query:       "SELECT * AS &Person.* FROM t",
		prepareArgs: []any{(*Person)(nil)},
		err:         `cannot prepare statement: need struct or map, got pointer to struct`,
	}, {
		query:       "SELECT * AS &Person.* FROM t",
		prepareArgs: []any{map[string]any{}},
		err:         `cannot prepare statement: cannot use anonymous map`,
	}, {
		query:       "SELECT * AS &Person.* FROM t",
		prepareArgs: []any{nil},
		err:         `cannot prepare statement: need struct or map, got nil`,
	}, {
		query:       "SELECT * AS &.* FROM t",
		prepareArgs: []any{struct{ f int }{f: 1}},
		err:         `cannot prepare statement: cannot use anonymous struct`,
	}, {
		query:       "SELECT &NoTags.* FROM t",
		prepareArgs: []any{NoTags{}},
		err:         `cannot prepare statement: output expression: no "db" tags found in struct "NoTags": &NoTags.*`,
	}}

	for i, test := range tests {
		parser := expr.NewParser()
		parsedExpr, err := parser.Parse(test.query)
		if err != nil {
			c.Fatal(err)
		}
		_, err = parsedExpr.BindTypes(test.prepareArgs...)
		if err != nil {
			c.Assert(err.Error(), Equals, test.err,
				Commentf("test %d failed:\nquery: %q\nprepareArgs:'%+v'", i, test.query, test.prepareArgs))
		} else {
			c.Errorf("test %d failed:\nexpected err: %q but got nil\nquery: %q\nprepareArgs:'%+v'", i, test.err, test.query, test.prepareArgs)
		}
	}
}

func (s *ExprSuite) TestMapError(c *C) {
	type InvalidMap map[int]any
	type CustomMap map[string]int
	type M struct {
		F string `db:"id"`
	}
	tests := []struct {
		summary string
		input   string
		args    []any
		expect  string
	}{{
		"all output into map star",
		"SELECT &M.* FROM person WHERE name = 'Fred'",
		[]any{sqlair.M{}},
		"cannot prepare statement: output expression: columns must be specified for map with star: &M.*",
	}, {
		"all output into map star from table star",
		"SELECT p.* AS &M.* FROM person WHERE name = 'Fred'",
		[]any{sqlair.M{}},
		"cannot prepare statement: output expression: columns must be specified for map with star: p.* AS &M.*",
	}, {
		"all output into map star from lone star",
		"SELECT * AS &CustomMap.* FROM person WHERE name = 'Fred'",
		[]any{CustomMap{}},
		"cannot prepare statement: output expression: columns must be specified for map with star: * AS &CustomMap.*",
	}, {
		"invalid map",
		"SELECT * AS &InvalidMap.* FROM person WHERE name = 'Fred'",
		[]any{InvalidMap{}},
		"cannot prepare statement: map type InvalidMap must have key type string, found type int",
	}, {
		"clashing map and struct names",
		"SELECT * AS &M.* FROM person WHERE name = $M.id",
		[]any{M{}, sqlair.M{}},
		`cannot prepare statement: two types found with name "M": "expr_test.M" and "sqlair.M"`,
	},
	}
	for _, test := range tests {
		parser := expr.NewParser()
		parsedExpr, err := parser.Parse(test.input)
		if err != nil {
			c.Fatal(err)
		}
		_, err = parsedExpr.BindTypes(test.args...)
		c.Assert(err.Error(), Equals, test.expect)
	}
}

<<<<<<< HEAD
func (s *ExprSuite) TestQueryError(c *C) {
=======
func (s *ExprSuite) TestValidBindInputs(c *C) {
	tests := []struct {
		query       string
		prepareArgs []any
		queryArgs   []any
		queryValues []any
	}{{
		"SELECT * AS &Address.* FROM t WHERE x = $Person.name",
		[]any{Address{}, Person{}},
		[]any{Person{Fullname: "Jimany Johnson"}},
		[]any{sql.Named("sqlair_0", "Jimany Johnson")},
	}, {
		"SELECT foo FROM t WHERE x = $Address.street, y = $Person.id",
		[]any{Person{}, Address{}},
		[]any{Person{ID: 666}, Address{Street: "Highway to Hell"}},
		[]any{sql.Named("sqlair_0", "Highway to Hell"), sql.Named("sqlair_1", 666)},
	}, {
		"SELECT foo FROM t WHERE x = $Address.street, y = $Person.id",
		[]any{Person{}, Address{}},
		[]any{&Person{ID: 666}, &Address{Street: "Highway to Hell"}},
		[]any{sql.Named("sqlair_0", "Highway to Hell"), sql.Named("sqlair_1", 666)},
	}, {
		"SELECT * AS &Address.* FROM t WHERE x = $M.fullname",
		[]any{Address{}, sqlair.M{}},
		[]any{sqlair.M{"fullname": "Jimany Johnson"}},
		[]any{sql.Named("sqlair_0", "Jimany Johnson")},
	}, {
		"SELECT foo FROM t WHERE x = $M.street, y = $Person.id",
		[]any{Person{}, sqlair.M{}},
		[]any{Person{ID: 666}, sqlair.M{"street": "Highway to Hell"}},
		[]any{sql.Named("sqlair_0", "Highway to Hell"), sql.Named("sqlair_1", 666)},
	}, {
		"SELECT * AS &Address.* FROM t WHERE x = $StringMap.fullname",
		[]any{Address{}, StringMap{}},
		[]any{StringMap{"fullname": "Jimany Johnson"}},
		[]any{sql.Named("sqlair_0", "Jimany Johnson")},
	}, {
		"SELECT foo FROM t WHERE x = $StringMap.street, y = $Person.id",
		[]any{Person{}, StringMap{}},
		[]any{Person{ID: 666}, StringMap{"street": "Highway to Hell"}},
		[]any{sql.Named("sqlair_0", "Highway to Hell"), sql.Named("sqlair_1", 666)},
	}}
	for _, t := range tests {
		parser := expr.NewParser()
		parsedExpr, err := parser.Parse(t.query)
		if err != nil {
			c.Fatal(err)
		}

		typedExpr, err := parsedExpr.BindTypes(t.prepareArgs...)
		if err != nil {
			c.Fatal(err)
		}

		query, err := typedExpr.BindInputs(t.queryArgs...)
		if err != nil {
			c.Fatal(err)
		}

		c.Assert(query.Params(), DeepEquals, t.queryValues)
	}
}

func (s *ExprSuite) TestBindInputsError(c *C) {
>>>>>>> 4374dead
	tests := []struct {
		query       string
		prepareArgs []any
		queryArgs   []any
		err         string
	}{{
		query:       "SELECT street FROM t WHERE x = $Address.street, y = $Person.name",
		prepareArgs: []any{Address{}, Person{}},
		queryArgs:   []any{Address{Street: "Dead end road"}},
		err:         `invalid input parameter: parameter with type "Person" missing (have "Address")`,
	}, {
		query:       "SELECT street FROM t WHERE x = $Address.street, y = $Person.name",
		prepareArgs: []any{Address{}, Person{}},
		queryArgs:   []any{nil, Person{Fullname: "Monty Bingles"}},
		err:         "invalid input parameter: need struct or map, got nil",
	}, {
		query:       "SELECT street FROM t WHERE x = $Address.street, y = $Person.name",
		prepareArgs: []any{Address{}, Person{}},
		queryArgs:   []any{(*Person)(nil)},
		err:         "invalid input parameter: need struct or map, got nil",
	}, {
		query:       "SELECT street FROM t WHERE x = $Address.street",
		prepareArgs: []any{Address{}},
		queryArgs:   []any{8},
		err:         "invalid input parameter: need struct or map, got int",
	}, {
		query:       "SELECT street FROM t WHERE x = $Address.street",
		prepareArgs: []any{Address{}},
		queryArgs:   []any{[]any{}},
		err:         "invalid input parameter: need struct or map, got slice",
	}, {
		query:       "SELECT street FROM t WHERE x = $Address.street",
		prepareArgs: []any{Address{}},
		queryArgs:   []any{Address{}, Person{}},
		err:         "invalid input parameter: Person not referenced in query",
	}, {
		query:       "SELECT * AS &Address.* FROM t WHERE x = $M.Fullname",
		prepareArgs: []any{Address{}, sqlair.M{}},
		queryArgs:   []any{sqlair.M{"fullname": "Jimany Johnson"}},
		err:         `invalid input parameter: map "M" does not contain key "Fullname"`,
	}, {
		query:       "SELECT foo FROM t WHERE x = $M.street, y = $Person.id",
		prepareArgs: []any{Person{}, sqlair.M{}},
		queryArgs:   []any{Person{ID: 666}, sqlair.M{"Street": "Highway to Hell"}},
		err:         `invalid input parameter: map "M" does not contain key "street"`,
	}, {
		query:       "SELECT street FROM t WHERE x = $Address.street, y = $Person.name",
		prepareArgs: []any{Address{}, Person{}},
		queryArgs:   []any{},
		err:         `invalid input parameter: parameter with type "Address" missing`,
	}, {
		query:       "SELECT street FROM t WHERE x = $Person.id, y = $Person.name",
		prepareArgs: []any{Person{}},
		queryArgs:   []any{Person{}, Person{}},
		err:         `invalid input parameter: type "Person" provided more than once`,
	}}

	outerP := Person{}
	// Person shadows the Person struct in the tests above
	type Person struct {
		ID         int    `db:"id"`
		Fullname   string `db:"name"`
		PostalCode int    `db:"address_id"`
	}
	shadowedP := Person{}

	testsShadowed := []struct {
		query       string
		prepareArgs []any
		queryArgs   []any
		err         string
	}{{
		query:       "SELECT street FROM t WHERE y = $Person.name",
		prepareArgs: []any{outerP},
		queryArgs:   []any{shadowedP},
		err:         `invalid input parameter: parameter with type "expr_test.Person" missing, have type with same name: "expr_test.Person"`,
	}}

	tests = append(tests, testsShadowed...)

	for i, t := range tests {
		parser := expr.NewParser()
		parsedExpr, err := parser.Parse(t.query)
		if err != nil {
			c.Fatal(err)
		}

		typedExpr, err := parsedExpr.BindTypes(t.prepareArgs...)
		if err != nil {
			c.Fatal(err)
		}

		_, err = typedExpr.BindInputs(t.queryArgs...)
		if err != nil {
			c.Assert(err.Error(), Equals, t.err,
				Commentf("test %d failed:\nquery: %s", i, t.query))
		} else {
			c.Errorf("test %d failed:\nexpected err: %q but got nil\nquery: %q", i, t.err, t.query)
		}
	}
}<|MERGE_RESOLUTION|>--- conflicted
+++ resolved
@@ -49,25 +49,21 @@
 	query          string
 	expectedParsed string
 	prepareArgs    []any
-<<<<<<< HEAD
-	queryArgs      []any
-	expectedArgs   []any
-	expectedQuery  string
-=======
+	inputArgs      []any
+	expectedParams []any
 	expectedSQL    string
->>>>>>> 4374dead
 }{{
 	summary:        "star table as output",
 	query:          "SELECT p.* AS &Person.*",
 	expectedParsed: "[Bypass[SELECT ] Output[[p.*] [Person.*]]]",
 	prepareArgs:    []any{Person{}},
-	expectedQuery:  "SELECT p.address_id AS _sqlair_0, p.id AS _sqlair_1, p.name AS _sqlair_2",
+	expectedSQL:    "SELECT p.address_id AS _sqlair_0, p.id AS _sqlair_1, p.name AS _sqlair_2",
 }, {
 	summary: "spaces and tabs",
 	query: "SELECT p.* 	AS 		   &Person.*",
 	expectedParsed: "[Bypass[SELECT ] Output[[p.*] [Person.*]]]",
 	prepareArgs:    []any{Person{}},
-	expectedQuery:  "SELECT p.address_id AS _sqlair_0, p.id AS _sqlair_1, p.name AS _sqlair_2",
+	expectedSQL:    "SELECT p.address_id AS _sqlair_0, p.id AS _sqlair_1, p.name AS _sqlair_2",
 }, {
 	summary: "new lines",
 	query: `SELECT
@@ -87,7 +83,7 @@
 		and
 		x = y]]`,
 	prepareArgs: []any{Person{}},
-	expectedQuery: `SELECT
+	expectedSQL: `SELECT
 		p.address_id AS _sqlair_0, p.id AS _sqlair_1, p.name AS _sqlair_2,
 		foo
 	 FROM t
@@ -111,10 +107,10 @@
 AND y =/* And now we have " */ "-- /* */" /* " some comments strings */
 AND z = ] Input[Person.id] Bypass[ -- The line with $Person.id on it
 ]]`,
-	prepareArgs:  []any{Person{}},
-	queryArgs:    []any{Person{ID: 1}},
-	expectedArgs: []any{1},
-	expectedQuery: `SELECT address_id AS _sqlair_0, id AS _sqlair_1, name AS _sqlair_2 -- The line with &Person.* on it
+	prepareArgs:    []any{Person{}},
+	inputArgs:      []any{Person{ID: 1}},
+	expectedParams: []any{1},
+	expectedSQL: `SELECT address_id AS _sqlair_0, id AS _sqlair_1, name AS _sqlair_2 -- The line with &Person.* on it
 FROM person /* The start of a multi line comment
 It keeps going here with some weird chars /-*"/
 And now it stops */ WHERE "x" = /-*'' -- The "WHERE" line
@@ -126,234 +122,228 @@
 	query:          `SELECT (*) AS (&Person.name, /* ... */ &Person.id), (*) AS (&Address.id /* ... */, &Address.street) FROM p -- End of the line`,
 	expectedParsed: `[Bypass[SELECT ] Output[[*] [Person.name Person.id]] Bypass[, ] Output[[*] [Address.id Address.street]] Bypass[ FROM p -- End of the line]]`,
 	prepareArgs:    []any{Person{}, Address{}},
-	expectedQuery:  `SELECT name AS _sqlair_0, id AS _sqlair_1, id AS _sqlair_2, street AS _sqlair_3 FROM p -- End of the line`,
+	expectedSQL:    `SELECT name AS _sqlair_0, id AS _sqlair_1, id AS _sqlair_2, street AS _sqlair_3 FROM p -- End of the line`,
 }, {
 	summary:        "quoted io expressions",
 	query:          `SELECT "&notAnOutput.Expression" '&notAnotherOutputExpresion.*' AS literal FROM t WHERE bar = '$NotAn.Input' AND baz = "$NotAnother.Input"`,
 	expectedParsed: `[Bypass[SELECT "&notAnOutput.Expression" '&notAnotherOutputExpresion.*' AS literal FROM t WHERE bar = '$NotAn.Input' AND baz = "$NotAnother.Input"]]`,
 	prepareArgs:    []any{},
-	expectedQuery:  `SELECT "&notAnOutput.Expression" '&notAnotherOutputExpresion.*' AS literal FROM t WHERE bar = '$NotAn.Input' AND baz = "$NotAnother.Input"`,
+	expectedSQL:    `SELECT "&notAnOutput.Expression" '&notAnotherOutputExpresion.*' AS literal FROM t WHERE bar = '$NotAn.Input' AND baz = "$NotAnother.Input"`,
 }, {
 	summary:        "star as output",
 	query:          "SELECT * AS &Person.* FROM t",
 	expectedParsed: "[Bypass[SELECT ] Output[[*] [Person.*]] Bypass[ FROM t]]",
 	prepareArgs:    []any{Person{}},
-	expectedQuery:  "SELECT address_id AS _sqlair_0, id AS _sqlair_1, name AS _sqlair_2 FROM t",
+	expectedSQL:    "SELECT address_id AS _sqlair_0, id AS _sqlair_1, name AS _sqlair_2 FROM t",
 }, {
 	summary:        "star as output multitype",
 	query:          "SELECT (*) AS (&Person.*, &Address.*) FROM t",
 	expectedParsed: "[Bypass[SELECT ] Output[[*] [Person.* Address.*]] Bypass[ FROM t]]",
 	prepareArgs:    []any{Person{}, Address{}},
-	expectedQuery:  "SELECT address_id AS _sqlair_0, id AS _sqlair_1, name AS _sqlair_2, district AS _sqlair_3, id AS _sqlair_4, street AS _sqlair_5 FROM t",
+	expectedSQL:    "SELECT address_id AS _sqlair_0, id AS _sqlair_1, name AS _sqlair_2, district AS _sqlair_3, id AS _sqlair_4, street AS _sqlair_5 FROM t",
 }, {
 	summary:        "multiple multitype",
 	query:          "SELECT (t.*) AS (&Person.*, &M.uid), (district, street, postcode) AS (&Address.district, &Address.street, &M.postcode) FROM t",
 	expectedParsed: "[Bypass[SELECT ] Output[[t.*] [Person.* M.uid]] Bypass[, ] Output[[district street postcode] [Address.district Address.street M.postcode]] Bypass[ FROM t]]",
 	prepareArgs:    []any{Person{}, Address{}, sqlair.M{}},
-	expectedQuery:  "SELECT t.address_id AS _sqlair_0, t.id AS _sqlair_1, t.name AS _sqlair_2, t.uid AS _sqlair_3, district AS _sqlair_4, street AS _sqlair_5, postcode AS _sqlair_6 FROM t",
+	expectedSQL:    "SELECT t.address_id AS _sqlair_0, t.id AS _sqlair_1, t.name AS _sqlair_2, t.uid AS _sqlair_3, district AS _sqlair_4, street AS _sqlair_5, postcode AS _sqlair_6 FROM t",
 }, {
 	summary:        "input",
 	query:          "SELECT p.*, a.district FROM person AS p JOIN address AS a ON p.address_id=$Address.id WHERE p.name = $Person.name",
 	expectedParsed: "[Bypass[SELECT p.*, a.district FROM person AS p JOIN address AS a ON p.address_id=] Input[Address.id] Bypass[ WHERE p.name = ] Input[Person.name]]",
 	prepareArgs:    []any{Person{}, Address{}},
-	queryArgs:      []any{Person{Fullname: "Foo"}, Address{ID: 1}},
-	expectedArgs:   []any{1, "Foo"},
-	expectedQuery:  `SELECT p.*, a.district FROM person AS p JOIN address AS a ON p.address_id=@sqlair_0 WHERE p.name = @sqlair_1`,
+	inputArgs:      []any{Person{Fullname: "Foo"}, Address{ID: 1}},
+	expectedParams: []any{1, "Foo"},
+	expectedSQL:    `SELECT p.*, a.district FROM person AS p JOIN address AS a ON p.address_id=@sqlair_0 WHERE p.name = @sqlair_1`,
 }, {
 	summary:        "output and input",
 	query:          "SELECT &Person.* FROM table WHERE foo = $Address.id",
 	expectedParsed: "[Bypass[SELECT ] Output[[] [Person.*]] Bypass[ FROM table WHERE foo = ] Input[Address.id]]",
 	prepareArgs:    []any{Person{}, Address{}},
-	queryArgs:      []any{Address{ID: 1}},
-	expectedArgs:   []any{1},
-	expectedQuery:  `SELECT address_id AS _sqlair_0, id AS _sqlair_1, name AS _sqlair_2 FROM table WHERE foo = @sqlair_0`,
+	inputArgs:      []any{Address{ID: 1}},
+	expectedParams: []any{1},
+	expectedSQL:    `SELECT address_id AS _sqlair_0, id AS _sqlair_1, name AS _sqlair_2 FROM table WHERE foo = @sqlair_0`,
 }, {
 	summary:        "outputs and quote",
 	query:          "SELECT foo, &Person.id, bar, baz, &Manager.name FROM table WHERE foo = 'xx'",
 	expectedParsed: "[Bypass[SELECT foo, ] Output[[] [Person.id]] Bypass[, bar, baz, ] Output[[] [Manager.name]] Bypass[ FROM table WHERE foo = 'xx']]",
 	prepareArgs:    []any{Person{}, Manager{}},
-	expectedQuery:  "SELECT foo, id AS _sqlair_0, bar, baz, name AS _sqlair_1 FROM table WHERE foo = 'xx'",
+	expectedSQL:    "SELECT foo, id AS _sqlair_0, bar, baz, name AS _sqlair_1 FROM table WHERE foo = 'xx'",
 }, {
 	summary:        "star output and quote",
 	query:          "SELECT * AS &Person.* FROM person WHERE name = 'Fred'",
 	expectedParsed: "[Bypass[SELECT ] Output[[*] [Person.*]] Bypass[ FROM person WHERE name = 'Fred']]",
 	prepareArgs:    []any{Person{}},
-	expectedQuery:  "SELECT address_id AS _sqlair_0, id AS _sqlair_1, name AS _sqlair_2 FROM person WHERE name = 'Fred'",
+	expectedSQL:    "SELECT address_id AS _sqlair_0, id AS _sqlair_1, name AS _sqlair_2 FROM person WHERE name = 'Fred'",
 }, {
 	summary:        "two star outputs and quote",
 	query:          "SELECT &Person.*, a.* AS &Address.* FROM person, address a WHERE name = 'Fred'",
 	expectedParsed: "[Bypass[SELECT ] Output[[] [Person.*]] Bypass[, ] Output[[a.*] [Address.*]] Bypass[ FROM person, address a WHERE name = 'Fred']]",
 	prepareArgs:    []any{Person{}, Address{}},
-	expectedQuery:  "SELECT address_id AS _sqlair_0, id AS _sqlair_1, name AS _sqlair_2, a.district AS _sqlair_3, a.id AS _sqlair_4, a.street AS _sqlair_5 FROM person, address a WHERE name = 'Fred'",
+	expectedSQL:    "SELECT address_id AS _sqlair_0, id AS _sqlair_1, name AS _sqlair_2, a.district AS _sqlair_3, a.id AS _sqlair_4, a.street AS _sqlair_5 FROM person, address a WHERE name = 'Fred'",
 }, {
 	summary:        "map input and output",
 	query:          "SELECT (p.name, a.id) AS (&M.*), street AS &StringMap.*, &IntMap.id FROM person, address a WHERE name = $M.name",
 	expectedParsed: "[Bypass[SELECT ] Output[[p.name a.id] [M.*]] Bypass[, ] Output[[street] [StringMap.*]] Bypass[, ] Output[[] [IntMap.id]] Bypass[ FROM person, address a WHERE name = ] Input[M.name]]",
 	prepareArgs:    []any{sqlair.M{}, IntMap{}, StringMap{}},
-	queryArgs:      []any{sqlair.M{"name": "Foo"}},
-	expectedArgs:   []any{"Foo"},
-	expectedQuery:  "SELECT p.name AS _sqlair_0, a.id AS _sqlair_1, street AS _sqlair_2, id AS _sqlair_3 FROM person, address a WHERE name = @sqlair_0",
+	inputArgs:      []any{sqlair.M{"name": "Foo"}},
+	expectedParams: []any{"Foo"},
+	expectedSQL:    "SELECT p.name AS _sqlair_0, a.id AS _sqlair_1, street AS _sqlair_2, id AS _sqlair_3 FROM person, address a WHERE name = @sqlair_0",
 }, {
 	summary:        "multicolumn output v1",
 	query:          "SELECT (a.district, a.street) AS (&Address.district, &Address.street), a.id AS &Person.id FROM address AS a",
 	expectedParsed: "[Bypass[SELECT ] Output[[a.district a.street] [Address.district Address.street]] Bypass[, ] Output[[a.id] [Person.id]] Bypass[ FROM address AS a]]",
 	prepareArgs:    []any{Person{}, Address{}},
-	expectedQuery:  "SELECT a.district AS _sqlair_0, a.street AS _sqlair_1, a.id AS _sqlair_2 FROM address AS a",
+	expectedSQL:    "SELECT a.district AS _sqlair_0, a.street AS _sqlair_1, a.id AS _sqlair_2 FROM address AS a",
 }, {
 	summary:        "multicolumn output v2",
 	query:          "SELECT (a.district, a.id) AS (&Address.district, &Person.address_id) FROM address AS a",
 	expectedParsed: "[Bypass[SELECT ] Output[[a.district a.id] [Address.district Person.address_id]] Bypass[ FROM address AS a]]",
 	prepareArgs:    []any{Person{}, Address{}},
-	expectedQuery:  "SELECT a.district AS _sqlair_0, a.id AS _sqlair_1 FROM address AS a",
+	expectedSQL:    "SELECT a.district AS _sqlair_0, a.id AS _sqlair_1 FROM address AS a",
 }, {
 	summary:        "multicolumn output v3",
 	query:          "SELECT (*) AS (&Person.address_id, &Address.*, &Manager.id) FROM address AS a",
 	expectedParsed: "[Bypass[SELECT ] Output[[*] [Person.address_id Address.* Manager.id]] Bypass[ FROM address AS a]]",
 	prepareArgs:    []any{Person{}, Address{}, Manager{}},
-	expectedQuery:  "SELECT address_id AS _sqlair_0, district AS _sqlair_1, id AS _sqlair_2, street AS _sqlair_3, id AS _sqlair_4 FROM address AS a",
+	expectedSQL:    "SELECT address_id AS _sqlair_0, district AS _sqlair_1, id AS _sqlair_2, street AS _sqlair_3, id AS _sqlair_4 FROM address AS a",
 }, {
 	summary:        "multicolumn output v4",
 	query:          "SELECT (a.district, a.street) AS (&Address.*) FROM address AS a WHERE p.name = 'Fred'",
 	expectedParsed: "[Bypass[SELECT ] Output[[a.district a.street] [Address.*]] Bypass[ FROM address AS a WHERE p.name = 'Fred']]",
 	prepareArgs:    []any{Address{}},
-	expectedQuery:  "SELECT a.district AS _sqlair_0, a.street AS _sqlair_1 FROM address AS a WHERE p.name = 'Fred'",
+	expectedSQL:    "SELECT a.district AS _sqlair_0, a.street AS _sqlair_1 FROM address AS a WHERE p.name = 'Fred'",
 }, {
 	summary:        "multicolumn output v5",
 	query:          "SELECT (&Address.street, &Person.id) FROM address AS a WHERE p.name = 'Fred'",
 	expectedParsed: "[Bypass[SELECT (] Output[[] [Address.street]] Bypass[, ] Output[[] [Person.id]] Bypass[) FROM address AS a WHERE p.name = 'Fred']]",
 	prepareArgs:    []any{Address{}, Person{}},
-	expectedQuery:  "SELECT (street AS _sqlair_0, id AS _sqlair_1) FROM address AS a WHERE p.name = 'Fred'",
+	expectedSQL:    "SELECT (street AS _sqlair_0, id AS _sqlair_1) FROM address AS a WHERE p.name = 'Fred'",
 }, {
 	summary:        "complex query v1",
 	query:          "SELECT p.* AS &Person.*, (a.district, a.street) AS (&Address.*), (5+7), (col1 * col2) AS calculated_value FROM person AS p JOIN address AS a ON p.address_id = a.id WHERE p.name = 'Fred'",
 	expectedParsed: "[Bypass[SELECT ] Output[[p.*] [Person.*]] Bypass[, ] Output[[a.district a.street] [Address.*]] Bypass[, (5+7), (col1 * col2) AS calculated_value FROM person AS p JOIN address AS a ON p.address_id = a.id WHERE p.name = 'Fred']]",
 	prepareArgs:    []any{Person{}, Address{}},
-	expectedQuery:  `SELECT p.address_id AS _sqlair_0, p.id AS _sqlair_1, p.name AS _sqlair_2, a.district AS _sqlair_3, a.street AS _sqlair_4, (5+7), (col1 * col2) AS calculated_value FROM person AS p JOIN address AS a ON p.address_id = a.id WHERE p.name = 'Fred'`,
+	expectedSQL:    `SELECT p.address_id AS _sqlair_0, p.id AS _sqlair_1, p.name AS _sqlair_2, a.district AS _sqlair_3, a.street AS _sqlair_4, (5+7), (col1 * col2) AS calculated_value FROM person AS p JOIN address AS a ON p.address_id = a.id WHERE p.name = 'Fred'`,
 }, {
 	summary:        "complex query v2",
 	query:          "SELECT p.* AS &Person.*, (a.district, a.street) AS (&Address.*) FROM person AS p JOIN address AS a ON p .address_id = a.id WHERE p.name = 'Fred'",
 	expectedParsed: "[Bypass[SELECT ] Output[[p.*] [Person.*]] Bypass[, ] Output[[a.district a.street] [Address.*]] Bypass[ FROM person AS p JOIN address AS a ON p .address_id = a.id WHERE p.name = 'Fred']]",
 	prepareArgs:    []any{Person{}, Address{}},
-	expectedQuery:  "SELECT p.address_id AS _sqlair_0, p.id AS _sqlair_1, p.name AS _sqlair_2, a.district AS _sqlair_3, a.street AS _sqlair_4 FROM person AS p JOIN address AS a ON p .address_id = a.id WHERE p.name = 'Fred'",
+	expectedSQL:    "SELECT p.address_id AS _sqlair_0, p.id AS _sqlair_1, p.name AS _sqlair_2, a.district AS _sqlair_3, a.street AS _sqlair_4 FROM person AS p JOIN address AS a ON p .address_id = a.id WHERE p.name = 'Fred'",
 }, {
 	summary:        "complex query v3",
 	query:          "SELECT p.* AS &Person.*, (a.district, a.street) AS (&Address.*) FROM person AS p JOIN address AS a ON p.address_id = a.id WHERE p.name IN (SELECT name FROM table WHERE table.n = $Person.name)",
 	expectedParsed: "[Bypass[SELECT ] Output[[p.*] [Person.*]] Bypass[, ] Output[[a.district a.street] [Address.*]] Bypass[ FROM person AS p JOIN address AS a ON p.address_id = a.id WHERE p.name IN (SELECT name FROM table WHERE table.n = ] Input[Person.name] Bypass[)]]",
 	prepareArgs:    []any{Person{}, Address{}},
-	queryArgs:      []any{Person{Fullname: "Foo"}},
-	expectedArgs:   []any{"Foo"},
-	expectedQuery:  `SELECT p.address_id AS _sqlair_0, p.id AS _sqlair_1, p.name AS _sqlair_2, a.district AS _sqlair_3, a.street AS _sqlair_4 FROM person AS p JOIN address AS a ON p.address_id = a.id WHERE p.name IN (SELECT name FROM table WHERE table.n = @sqlair_0)`,
+	inputArgs:      []any{Person{Fullname: "Foo"}},
+	expectedParams: []any{"Foo"},
+	expectedSQL:    `SELECT p.address_id AS _sqlair_0, p.id AS _sqlair_1, p.name AS _sqlair_2, a.district AS _sqlair_3, a.street AS _sqlair_4 FROM person AS p JOIN address AS a ON p.address_id = a.id WHERE p.name IN (SELECT name FROM table WHERE table.n = @sqlair_0)`,
 }, {
 	summary:        "complex query v4",
 	query:          "SELECT p.* AS &Person.* FROM person WHERE p.name IN (SELECT name FROM table WHERE table.n = $Person.name) UNION SELECT (a.district, a.street) AS (&Address.*) FROM person WHERE p.name IN (SELECT name FROM table WHERE table.n = $Person.name)",
 	expectedParsed: "[Bypass[SELECT ] Output[[p.*] [Person.*]] Bypass[ FROM person WHERE p.name IN (SELECT name FROM table WHERE table.n = ] Input[Person.name] Bypass[) UNION SELECT ] Output[[a.district a.street] [Address.*]] Bypass[ FROM person WHERE p.name IN (SELECT name FROM table WHERE table.n = ] Input[Person.name] Bypass[)]]",
 	prepareArgs:    []any{Person{}, Address{}},
-	queryArgs:      []any{Person{Fullname: "Foo"}},
-	expectedArgs:   []any{"Foo", "Foo"},
-	expectedQuery:  `SELECT p.address_id AS _sqlair_0, p.id AS _sqlair_1, p.name AS _sqlair_2 FROM person WHERE p.name IN (SELECT name FROM table WHERE table.n = @sqlair_0) UNION SELECT a.district AS _sqlair_3, a.street AS _sqlair_4 FROM person WHERE p.name IN (SELECT name FROM table WHERE table.n = @sqlair_1)`,
+	inputArgs:      []any{Person{Fullname: "Foo"}},
+	expectedParams: []any{"Foo", "Foo"},
+	expectedSQL:    `SELECT p.address_id AS _sqlair_0, p.id AS _sqlair_1, p.name AS _sqlair_2 FROM person WHERE p.name IN (SELECT name FROM table WHERE table.n = @sqlair_0) UNION SELECT a.district AS _sqlair_3, a.street AS _sqlair_4 FROM person WHERE p.name IN (SELECT name FROM table WHERE table.n = @sqlair_1)`,
 }, {
 	summary:        "complex query v5",
 	query:          "SELECT p.* AS &Person.* FROM person AS p JOIN address AS a ON p.address_id = a.id WHERE p.name = $Person.name AND p.address_id = $Person.address_id",
 	expectedParsed: "[Bypass[SELECT ] Output[[p.*] [Person.*]] Bypass[ FROM person AS p JOIN address AS a ON p.address_id = a.id WHERE p.name = ] Input[Person.name] Bypass[ AND p.address_id = ] Input[Person.address_id]]",
 	prepareArgs:    []any{Person{}},
-	queryArgs:      []any{Person{Fullname: "Foo", PostalCode: 1}},
-	expectedArgs:   []any{"Foo", 1},
-	expectedQuery:  `SELECT p.address_id AS _sqlair_0, p.id AS _sqlair_1, p.name AS _sqlair_2 FROM person AS p JOIN address AS a ON p.address_id = a.id WHERE p.name = @sqlair_0 AND p.address_id = @sqlair_1`,
+	inputArgs:      []any{Person{Fullname: "Foo", PostalCode: 1}},
+	expectedParams: []any{"Foo", 1},
+	expectedSQL:    `SELECT p.address_id AS _sqlair_0, p.id AS _sqlair_1, p.name AS _sqlair_2 FROM person AS p JOIN address AS a ON p.address_id = a.id WHERE p.name = @sqlair_0 AND p.address_id = @sqlair_1`,
 }, {
 	summary:        "complex query v6",
 	query:          "SELECT p.* AS &Person.*, FROM person AS p INNER JOIN address AS a ON p.address_id = $Address.id WHERE p.name = $Person.name AND p.address_id = $Person.address_id",
 	expectedParsed: "[Bypass[SELECT ] Output[[p.*] [Person.*]] Bypass[, FROM person AS p INNER JOIN address AS a ON p.address_id = ] Input[Address.id] Bypass[ WHERE p.name = ] Input[Person.name] Bypass[ AND p.address_id = ] Input[Person.address_id]]",
 	prepareArgs:    []any{Person{}, Address{}},
-	queryArgs:      []any{Person{Fullname: "Foo", PostalCode: 1}, Address{ID: 2}},
-	expectedArgs:   []any{2, "Foo", 1},
-	expectedQuery:  `SELECT p.address_id AS _sqlair_0, p.id AS _sqlair_1, p.name AS _sqlair_2, FROM person AS p INNER JOIN address AS a ON p.address_id = @sqlair_0 WHERE p.name = @sqlair_1 AND p.address_id = @sqlair_2`,
+	inputArgs:      []any{Person{Fullname: "Foo", PostalCode: 1}, Address{ID: 2}},
+	expectedParams: []any{2, "Foo", 1},
+	expectedSQL:    `SELECT p.address_id AS _sqlair_0, p.id AS _sqlair_1, p.name AS _sqlair_2, FROM person AS p INNER JOIN address AS a ON p.address_id = @sqlair_0 WHERE p.name = @sqlair_1 AND p.address_id = @sqlair_2`,
 }, {
 	summary:        "join v1",
 	query:          "SELECT p.* AS &Person.*, m.* AS &Manager.* FROM person AS p JOIN person AS m ON p.id = m.id WHERE p.name = 'Fred'",
 	expectedParsed: "[Bypass[SELECT ] Output[[p.*] [Person.*]] Bypass[, ] Output[[m.*] [Manager.*]] Bypass[ FROM person AS p JOIN person AS m ON p.id = m.id WHERE p.name = 'Fred']]",
 	prepareArgs:    []any{Person{}, Manager{}},
-	expectedQuery:  "SELECT p.address_id AS _sqlair_0, p.id AS _sqlair_1, p.name AS _sqlair_2, m.address_id AS _sqlair_3, m.id AS _sqlair_4, m.name AS _sqlair_5 FROM person AS p JOIN person AS m ON p.id = m.id WHERE p.name = 'Fred'",
+	expectedSQL:    "SELECT p.address_id AS _sqlair_0, p.id AS _sqlair_1, p.name AS _sqlair_2, m.address_id AS _sqlair_3, m.id AS _sqlair_4, m.name AS _sqlair_5 FROM person AS p JOIN person AS m ON p.id = m.id WHERE p.name = 'Fred'",
 }, {
 	summary:        "join v2",
 	query:          "SELECT person.*, address.district FROM person JOIN address ON person.address_id = address.id WHERE person.name = 'Fred'",
 	expectedParsed: "[Bypass[SELECT person.*, address.district FROM person JOIN address ON person.address_id = address.id WHERE person.name = 'Fred']]",
 	prepareArgs:    []any{},
-	expectedQuery:  "SELECT person.*, address.district FROM person JOIN address ON person.address_id = address.id WHERE person.name = 'Fred'",
+	expectedSQL:    "SELECT person.*, address.district FROM person JOIN address ON person.address_id = address.id WHERE person.name = 'Fred'",
 }, {
 	summary:        "insert",
 	query:          "INSERT INTO person (name) VALUES $Person.name",
 	expectedParsed: "[Bypass[INSERT INTO person (name) VALUES ] Input[Person.name]]",
 	prepareArgs:    []any{Person{}},
-	queryArgs:      []any{Person{Fullname: "Foo"}},
-	expectedArgs:   []any{"Foo"},
-	expectedQuery:  `INSERT INTO person (name) VALUES @sqlair_0`,
+	inputArgs:      []any{Person{Fullname: "Foo"}},
+	expectedParams: []any{"Foo"},
+	expectedSQL:    `INSERT INTO person (name) VALUES @sqlair_0`,
 }, {
 	summary:        "ignore dollar",
 	query:          "SELECT $, dollerrow$ FROM moneytable$",
 	expectedParsed: "[Bypass[SELECT $, dollerrow$ FROM moneytable$]]",
 	prepareArgs:    []any{},
-	expectedQuery:  "SELECT $, dollerrow$ FROM moneytable$",
+	expectedSQL:    "SELECT $, dollerrow$ FROM moneytable$",
 }, {
 	summary:        "escaped double quote",
 	query:          `SELECT foo FROM t WHERE t.p = "Jimmy ""Quickfingers"" Jones"`,
 	expectedParsed: `[Bypass[SELECT foo FROM t WHERE t.p = "Jimmy ""Quickfingers"" Jones"]]`,
 	prepareArgs:    []any{},
-	expectedQuery:  `SELECT foo FROM t WHERE t.p = "Jimmy ""Quickfingers"" Jones"`,
+	expectedSQL:    `SELECT foo FROM t WHERE t.p = "Jimmy ""Quickfingers"" Jones"`,
 }, {
 	summary:        "escaped single quote",
 	query:          `SELECT foo FROM t WHERE t.p = 'Olly O''Flanagan'`,
 	expectedParsed: `[Bypass[SELECT foo FROM t WHERE t.p = 'Olly O''Flanagan']]`,
 	prepareArgs:    []any{},
-	expectedQuery:  `SELECT foo FROM t WHERE t.p = 'Olly O''Flanagan'`,
+	expectedSQL:    `SELECT foo FROM t WHERE t.p = 'Olly O''Flanagan'`,
 }, {
 	summary:        "complex escaped quotes",
 	query:          `SELECT * AS &Person.* FROM person WHERE name IN ('Lorn', 'Onos T''oolan', '', ''' ''');`,
 	expectedParsed: `[Bypass[SELECT ] Output[[*] [Person.*]] Bypass[ FROM person WHERE name IN ('Lorn', 'Onos T''oolan', '', ''' ''');]]`,
 	prepareArgs:    []any{Person{}},
-	expectedQuery:  `SELECT address_id AS _sqlair_0, id AS _sqlair_1, name AS _sqlair_2 FROM person WHERE name IN ('Lorn', 'Onos T''oolan', '', ''' ''');`,
+	expectedSQL:    `SELECT address_id AS _sqlair_0, id AS _sqlair_1, name AS _sqlair_2 FROM person WHERE name IN ('Lorn', 'Onos T''oolan', '', ''' ''');`,
 }, {
 	summary:        "update",
 	query:          "UPDATE person SET person.address_id = $Address.id WHERE person.id = $Person.id",
 	expectedParsed: "[Bypass[UPDATE person SET person.address_id = ] Input[Address.id] Bypass[ WHERE person.id = ] Input[Person.id]]",
 	prepareArgs:    []any{Person{}, Address{}},
-	queryArgs:      []any{Person{ID: 1}, Address{ID: 2}},
-	expectedArgs:   []any{2, 1},
-	expectedQuery:  `UPDATE person SET person.address_id = @sqlair_0 WHERE person.id = @sqlair_1`,
+	inputArgs:      []any{Person{ID: 1}, Address{ID: 2}},
+	expectedParams: []any{2, 1},
+	expectedSQL:    `UPDATE person SET person.address_id = @sqlair_0 WHERE person.id = @sqlair_1`,
 }, {
 	summary: "mathmatical operations",
 	query: `SELECT name FROM person WHERE id =$HardMaths.x+$HardMaths.y/$HardMaths.z-
 	($HardMaths.coef%$HardMaths.x)-$HardMaths.y|$HardMaths.z<$HardMaths.z<>$HardMaths.x`,
 	expectedParsed: `[Bypass[SELECT name FROM person WHERE id =] Input[HardMaths.x] Bypass[+] Input[HardMaths.y] Bypass[/] Input[HardMaths.z] Bypass[-
 	(] Input[HardMaths.coef] Bypass[%] Input[HardMaths.x] Bypass[)-] Input[HardMaths.y] Bypass[|] Input[HardMaths.z] Bypass[<] Input[HardMaths.z] Bypass[<>] Input[HardMaths.x]]`,
-	prepareArgs:  []any{HardMaths{}},
-	queryArgs:    []any{HardMaths{X: 1, Y: 2, Z: 3, Coef: 4}},
-	expectedArgs: []any{1, 2, 3, 4, 1, 2, 3, 3, 1},
-	expectedQuery: `SELECT name FROM person WHERE id =@sqlair_0+@sqlair_1/@sqlair_2-
+	prepareArgs:    []any{HardMaths{}},
+	inputArgs:      []any{HardMaths{X: 1, Y: 2, Z: 3, Coef: 4}},
+	expectedParams: []any{1, 2, 3, 4, 1, 2, 3, 3, 1},
+	expectedSQL: `SELECT name FROM person WHERE id =@sqlair_0+@sqlair_1/@sqlair_2-
 	(@sqlair_3%@sqlair_4)-@sqlair_5|@sqlair_6<@sqlair_7<>@sqlair_8`,
 }, {
 	summary:        "insert array",
 	query:          "INSERT INTO arr VALUES (ARRAY[[1,2],[$HardMaths.x,4]], ARRAY[[5,6],[$HardMaths.y,8]]);",
 	expectedParsed: "[Bypass[INSERT INTO arr VALUES (ARRAY[[1,2],[] Input[HardMaths.x] Bypass[,4]], ARRAY[[5,6],[] Input[HardMaths.y] Bypass[,8]]);]]",
 	prepareArgs:    []any{HardMaths{}},
-	queryArgs:      []any{HardMaths{X: 1, Y: 2}},
-	expectedArgs:   []any{1, 2},
-	expectedQuery:  "INSERT INTO arr VALUES (ARRAY[[1,2],[@sqlair_0,4]], ARRAY[[5,6],[@sqlair_1,8]]);",
+	inputArgs:      []any{HardMaths{X: 1, Y: 2}},
+	expectedParams: []any{1, 2},
+	expectedSQL:    "INSERT INTO arr VALUES (ARRAY[[1,2],[@sqlair_0,4]], ARRAY[[5,6],[@sqlair_1,8]]);",
 }}
 
 func (s *ExprSuite) TestExpr(c *C) {
 	parser := expr.NewParser()
 	for i, t := range tests {
 		var (
-<<<<<<< HEAD
-			parsedExpr   *expr.ParsedExpr
-			preparedExpr *expr.PreparedExpr
-			queryExpr    *expr.QueryExpr
-			err          error
-=======
-			parsedExpr *expr.ParsedExpr
-			typedExpr  *expr.TypedExpr
-			err        error
->>>>>>> 4374dead
+			parsedExpr  *expr.ParsedExpr
+			typedExpr   *expr.TypedExpr
+			primedQuery *expr.PrimedQuery
+			err         error
 		)
 		if parsedExpr, err = parser.Parse(t.query); err != nil {
 			c.Errorf("test %d failed (Parse):\nsummary: %s\nquery: %s\nexpected: %s\nerr: %s\n", i, t.summary, t.query, t.expectedParsed, err)
@@ -361,35 +351,27 @@
 			c.Errorf("test %d failed (Parse):\nsummary: %s\nquery: %s\nexpected: %s\nactual:   %s\n", i, t.summary, t.query, t.expectedParsed, parsedExpr.String())
 		}
 
-<<<<<<< HEAD
-		if preparedExpr, err = parsedExpr.Prepare(t.prepareArgs...); err != nil {
-			c.Errorf("test %d failed (Prepare):\nsummary: %s\nquery: %s\nexpected: %s\nerr: %s\n", i, t.summary, t.query, t.expectedQuery, err)
-		}
-
-		if queryExpr, err = preparedExpr.Query(t.queryArgs...); err != nil {
-			c.Errorf("test %d failed (Query):\nsummary: %s\nquery: %s\nexpected: %s\nerr: %s\n", i, t.summary, t.query, t.expectedQuery, err)
+		if typedExpr, err = parsedExpr.BindTypes(t.prepareArgs...); err != nil {
+			c.Errorf("test %d failed (BindTypes):\nsummary: %s\nquery: %s\nexpected: %s\nerr: %s\n", i, t.summary, t.query, t.expectedSQL, err)
+		}
+
+		if primedQuery, err = typedExpr.BindInputs(t.inputArgs...); err != nil {
+			c.Errorf("test %d failed (Query):\nsummary: %s\nquery: %s\nexpected: %s\nerr: %s\n", i, t.summary, t.query, t.expectedSQL, err)
 		} else {
-			c.Assert(queryExpr.SQL(), Equals, t.expectedQuery,
-				Commentf("test %d failed (Query):\nsummary: %s\nquery: %s\n", i, t.summary, t.query, t.expectedQuery, queryExpr.SQL()))
-			if t.queryArgs != nil {
-				qargs := queryExpr.QueryArgs()
-				c.Assert(qargs, HasLen, len(t.expectedArgs),
+			c.Assert(primedQuery.SQL(), Equals, t.expectedSQL,
+				Commentf("test %d failed (Query):\nsummary: %s\nquery: %s\n", i, t.summary, t.query, t.expectedSQL, primedQuery.SQL()))
+			if t.inputArgs != nil {
+				params := primedQuery.Params()
+				c.Assert(params, HasLen, len(t.expectedParams),
 					Commentf("test %d failed (Query Args):\nsummary: %s\nquery: %s\n", i, t.summary, t.query))
-				for argIndex, qarg := range qargs {
-					qarg := qarg.(sql.NamedArg)
-					c.Assert(qarg.Name, Equals, "sqlair_"+strconv.Itoa(argIndex),
+				for paramIndex, param := range params {
+					param := param.(sql.NamedArg)
+					c.Assert(param.Name, Equals, "sqlair_"+strconv.Itoa(paramIndex),
 						Commentf("test %d failed (Query Args):\nsummary: %s\nquery: %s\n", i, t.summary, t.query))
-					c.Assert(qarg.Value, Equals, t.expectedArgs[argIndex],
+					c.Assert(param.Value, Equals, t.expectedParams[paramIndex],
 						Commentf("test %d failed (Query Args):\nsummary: %s\nquery: %s\n", i, t.summary, t.query))
 				}
 			}
-=======
-		if typedExpr, err = parsedExpr.BindTypes(t.prepareArgs...); err != nil {
-			c.Errorf("test %d failed (BindTypes):\nsummary: %s\nquery: %s\nexpected: %s\nerr: %s\n", i, t.summary, t.query, t.expectedSQL, err)
-		} else {
-			c.Check(typedExpr.SQL(), Equals, t.expectedSQL,
-				Commentf("test %d failed (BindTypes):\nsummary: %s\nquery: %s\nexpected: %s\nactual:   %s\n", i, t.summary, t.query, t.expectedSQL, typedExpr.SQL()))
->>>>>>> 4374dead
 		}
 	}
 }
@@ -666,128 +648,61 @@
 	}
 }
 
-<<<<<<< HEAD
-func (s *ExprSuite) TestQueryError(c *C) {
-=======
-func (s *ExprSuite) TestValidBindInputs(c *C) {
+func (s *ExprSuite) TestBindInputsError(c *C) {
 	tests := []struct {
 		query       string
 		prepareArgs []any
-		queryArgs   []any
-		queryValues []any
-	}{{
-		"SELECT * AS &Address.* FROM t WHERE x = $Person.name",
-		[]any{Address{}, Person{}},
-		[]any{Person{Fullname: "Jimany Johnson"}},
-		[]any{sql.Named("sqlair_0", "Jimany Johnson")},
-	}, {
-		"SELECT foo FROM t WHERE x = $Address.street, y = $Person.id",
-		[]any{Person{}, Address{}},
-		[]any{Person{ID: 666}, Address{Street: "Highway to Hell"}},
-		[]any{sql.Named("sqlair_0", "Highway to Hell"), sql.Named("sqlair_1", 666)},
-	}, {
-		"SELECT foo FROM t WHERE x = $Address.street, y = $Person.id",
-		[]any{Person{}, Address{}},
-		[]any{&Person{ID: 666}, &Address{Street: "Highway to Hell"}},
-		[]any{sql.Named("sqlair_0", "Highway to Hell"), sql.Named("sqlair_1", 666)},
-	}, {
-		"SELECT * AS &Address.* FROM t WHERE x = $M.fullname",
-		[]any{Address{}, sqlair.M{}},
-		[]any{sqlair.M{"fullname": "Jimany Johnson"}},
-		[]any{sql.Named("sqlair_0", "Jimany Johnson")},
-	}, {
-		"SELECT foo FROM t WHERE x = $M.street, y = $Person.id",
-		[]any{Person{}, sqlair.M{}},
-		[]any{Person{ID: 666}, sqlair.M{"street": "Highway to Hell"}},
-		[]any{sql.Named("sqlair_0", "Highway to Hell"), sql.Named("sqlair_1", 666)},
-	}, {
-		"SELECT * AS &Address.* FROM t WHERE x = $StringMap.fullname",
-		[]any{Address{}, StringMap{}},
-		[]any{StringMap{"fullname": "Jimany Johnson"}},
-		[]any{sql.Named("sqlair_0", "Jimany Johnson")},
-	}, {
-		"SELECT foo FROM t WHERE x = $StringMap.street, y = $Person.id",
-		[]any{Person{}, StringMap{}},
-		[]any{Person{ID: 666}, StringMap{"street": "Highway to Hell"}},
-		[]any{sql.Named("sqlair_0", "Highway to Hell"), sql.Named("sqlair_1", 666)},
-	}}
-	for _, t := range tests {
-		parser := expr.NewParser()
-		parsedExpr, err := parser.Parse(t.query)
-		if err != nil {
-			c.Fatal(err)
-		}
-
-		typedExpr, err := parsedExpr.BindTypes(t.prepareArgs...)
-		if err != nil {
-			c.Fatal(err)
-		}
-
-		query, err := typedExpr.BindInputs(t.queryArgs...)
-		if err != nil {
-			c.Fatal(err)
-		}
-
-		c.Assert(query.Params(), DeepEquals, t.queryValues)
-	}
-}
-
-func (s *ExprSuite) TestBindInputsError(c *C) {
->>>>>>> 4374dead
-	tests := []struct {
-		query       string
-		prepareArgs []any
-		queryArgs   []any
+		inputArgs   []any
 		err         string
 	}{{
 		query:       "SELECT street FROM t WHERE x = $Address.street, y = $Person.name",
 		prepareArgs: []any{Address{}, Person{}},
-		queryArgs:   []any{Address{Street: "Dead end road"}},
+		inputArgs:   []any{Address{Street: "Dead end road"}},
 		err:         `invalid input parameter: parameter with type "Person" missing (have "Address")`,
 	}, {
 		query:       "SELECT street FROM t WHERE x = $Address.street, y = $Person.name",
 		prepareArgs: []any{Address{}, Person{}},
-		queryArgs:   []any{nil, Person{Fullname: "Monty Bingles"}},
+		inputArgs:   []any{nil, Person{Fullname: "Monty Bingles"}},
 		err:         "invalid input parameter: need struct or map, got nil",
 	}, {
 		query:       "SELECT street FROM t WHERE x = $Address.street, y = $Person.name",
 		prepareArgs: []any{Address{}, Person{}},
-		queryArgs:   []any{(*Person)(nil)},
+		inputArgs:   []any{(*Person)(nil)},
 		err:         "invalid input parameter: need struct or map, got nil",
 	}, {
 		query:       "SELECT street FROM t WHERE x = $Address.street",
 		prepareArgs: []any{Address{}},
-		queryArgs:   []any{8},
+		inputArgs:   []any{8},
 		err:         "invalid input parameter: need struct or map, got int",
 	}, {
 		query:       "SELECT street FROM t WHERE x = $Address.street",
 		prepareArgs: []any{Address{}},
-		queryArgs:   []any{[]any{}},
+		inputArgs:   []any{[]any{}},
 		err:         "invalid input parameter: need struct or map, got slice",
 	}, {
 		query:       "SELECT street FROM t WHERE x = $Address.street",
 		prepareArgs: []any{Address{}},
-		queryArgs:   []any{Address{}, Person{}},
+		inputArgs:   []any{Address{}, Person{}},
 		err:         "invalid input parameter: Person not referenced in query",
 	}, {
 		query:       "SELECT * AS &Address.* FROM t WHERE x = $M.Fullname",
 		prepareArgs: []any{Address{}, sqlair.M{}},
-		queryArgs:   []any{sqlair.M{"fullname": "Jimany Johnson"}},
+		inputArgs:   []any{sqlair.M{"fullname": "Jimany Johnson"}},
 		err:         `invalid input parameter: map "M" does not contain key "Fullname"`,
 	}, {
 		query:       "SELECT foo FROM t WHERE x = $M.street, y = $Person.id",
 		prepareArgs: []any{Person{}, sqlair.M{}},
-		queryArgs:   []any{Person{ID: 666}, sqlair.M{"Street": "Highway to Hell"}},
+		inputArgs:   []any{Person{ID: 666}, sqlair.M{"Street": "Highway to Hell"}},
 		err:         `invalid input parameter: map "M" does not contain key "street"`,
 	}, {
 		query:       "SELECT street FROM t WHERE x = $Address.street, y = $Person.name",
 		prepareArgs: []any{Address{}, Person{}},
-		queryArgs:   []any{},
+		inputArgs:   []any{},
 		err:         `invalid input parameter: parameter with type "Address" missing`,
 	}, {
 		query:       "SELECT street FROM t WHERE x = $Person.id, y = $Person.name",
 		prepareArgs: []any{Person{}},
-		queryArgs:   []any{Person{}, Person{}},
+		inputArgs:   []any{Person{}, Person{}},
 		err:         `invalid input parameter: type "Person" provided more than once`,
 	}}
 
@@ -803,12 +718,12 @@
 	testsShadowed := []struct {
 		query       string
 		prepareArgs []any
-		queryArgs   []any
+		inputArgs   []any
 		err         string
 	}{{
 		query:       "SELECT street FROM t WHERE y = $Person.name",
 		prepareArgs: []any{outerP},
-		queryArgs:   []any{shadowedP},
+		inputArgs:   []any{shadowedP},
 		err:         `invalid input parameter: parameter with type "expr_test.Person" missing, have type with same name: "expr_test.Person"`,
 	}}
 
@@ -826,7 +741,7 @@
 			c.Fatal(err)
 		}
 
-		_, err = typedExpr.BindInputs(t.queryArgs...)
+		_, err = typedExpr.BindInputs(t.inputArgs...)
 		if err != nil {
 			c.Assert(err.Error(), Equals, t.err,
 				Commentf("test %d failed:\nquery: %s", i, t.query))

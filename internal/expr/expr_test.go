--- conflicted
+++ resolved
@@ -497,29 +497,16 @@
 		err:         `cannot prepare statement: output expression: type "Address" not passed as a parameter (have "Person"): street AS &Address.id`,
 	}, {
 		query:       "SELECT * AS &Person.* FROM t",
-<<<<<<< HEAD
 		prepareArgs: []any{func() {}},
-		err:         `cannot prepare expression: need struct, map or slice, got func`,
+		err:         `cannot prepare statement: need struct, map or slice, got func`,
 	}, {
 		query:       "SELECT * AS &Person.* FROM t",
 		prepareArgs: []any{&Person{}},
-		err:         `cannot prepare expression: need struct, map or slice, got pointer to struct`,
+		err:         `cannot prepare statement: need struct, map or slice, got pointer to struct`,
 	}, {
 		query:       "SELECT * AS &Person.* FROM t",
 		prepareArgs: []any{(*Person)(nil)},
-		err:         `cannot prepare expression: need struct, map or slice, got pointer to struct`,
-=======
-		prepareArgs: []any{[]any{Person{}}},
-		err:         `cannot prepare statement: need struct or map, got slice`,
-	}, {
-		query:       "SELECT * AS &Person.* FROM t",
-		prepareArgs: []any{&Person{}},
-		err:         `cannot prepare statement: need struct or map, got pointer to struct`,
-	}, {
-		query:       "SELECT * AS &Person.* FROM t",
-		prepareArgs: []any{(*Person)(nil)},
-		err:         `cannot prepare statement: need struct or map, got pointer to struct`,
->>>>>>> 37b877f9
+		err:         `cannot prepare statement: need struct, map or slice, got pointer to struct`,
 	}, {
 		query:       "SELECT * AS &Person.* FROM t",
 		prepareArgs: []any{map[string]any{}},
@@ -527,11 +514,7 @@
 	}, {
 		query:       "SELECT * AS &Person.* FROM t",
 		prepareArgs: []any{nil},
-<<<<<<< HEAD
-		err:         `cannot prepare expression: need struct, map or slice, got nil`,
-=======
-		err:         `cannot prepare statement: need struct or map, got nil`,
->>>>>>> 37b877f9
+		err:         `cannot prepare statement: need struct, map or slice, got nil`,
 	}, {
 		query:       "SELECT * AS &.* FROM t",
 		prepareArgs: []any{struct{ f int }{f: 1}},

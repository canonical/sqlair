--- conflicted
+++ resolved
@@ -447,11 +447,7 @@
 	}, {
 		query:       "SELECT (&Address.*, &Address.id) FROM t",
 		prepareArgs: []any{Address{}, Person{}},
-<<<<<<< HEAD
-		err:         `cannot prepare statement: output expression: member "id" of type "Address" appears more than once in statement: &Address.id`,
-=======
-		err:         `cannot prepare statement: member "id" of type "Address" appears in: &Address.* and in: &Address.id`,
->>>>>>> 9a2d6324
+		err:         `cannot prepare statement: member "id" of type "Address" appears in "&Address.*" and in "&Address.id"`,
 	}, {
 		query:       "SELECT (p.*, t.name) AS (&Address.*) FROM t",
 		prepareArgs: []any{Address{}},
@@ -463,11 +459,7 @@
 	}, {
 		query:       "SELECT (&Person.*, &Person.*) FROM t",
 		prepareArgs: []any{Address{}, Person{}},
-<<<<<<< HEAD
-		err:         `cannot prepare statement: output expression: member "address_id" of type "Person" appears more than once in statement: &Person.*`,
-=======
-		err:         `cannot prepare statement: member "address_id" of type "Person" appears in: &Person.* and in: &Person.*`,
->>>>>>> 9a2d6324
+		err:         `cannot prepare statement: member "address_id" of type "Person" appears in "&Person.*" and in "&Person.*"`,
 	}, {
 		query:       "SELECT (p.*, t.*) AS (&Address.*) FROM t",
 		prepareArgs: []any{Address{}},
@@ -499,7 +491,7 @@
 	}, {
 		query:       "SELECT street FROM t WHERE x = $Address.street",
 		prepareArgs: []any{Person{}, Manager{}},
-		err:         `cannot prepare statement: input expression: type "Address" not passed as a parameter (have "Manager", "Person")`,
+		err:         `cannot prepare statement: input expression: type "Address" not passed as a parameter (have "Manager", "Person"): $Address.street`,
 	}, {
 		query:       "SELECT street AS &Address.street FROM t",
 		prepareArgs: []any{},
@@ -507,7 +499,7 @@
 	}, {
 		query:       "SELECT street AS &Address.id FROM t",
 		prepareArgs: []any{Person{}},
-		err:         `cannot prepare statement: output expression: type "Address" not passed as a parameter (have "Person")`,
+		err:         `cannot prepare statement: output expression: type "Address" not passed as a parameter (have "Person"): street AS &Address.id`,
 	}, {
 		query:       "SELECT * AS &Person.* FROM t",
 		prepareArgs: []any{[]any{Person{}}},

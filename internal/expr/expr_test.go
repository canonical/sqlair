// Copyright 2023 Canonical Ltd.
// Licensed under Apache 2.0, see LICENCE file for details.

package expr_test

import (
	"database/sql"
	"strconv"
	"testing"

	"github.com/canonical/sqlair"
	"github.com/canonical/sqlair/internal/expr"
	. "gopkg.in/check.v1"
)

// Hook up gocheck into the "go test" runner.
func TestExpr(t *testing.T) { TestingT(t) }

type ExprSuite struct{}

var _ = Suite(&ExprSuite{})

type Address struct {
	ID       int    `db:"id"`
	District string `db:"district"`
	Street   string `db:"street"`
}

type Person struct {
	ID         int    `db:"id"`
	Fullname   string `db:"name"`
	PostalCode int    `db:"address_id"`
}

type Manager Person

type HardMaths struct {
	X    int `db:"x"`
	Y    int `db:"y"`
	Z    int `db:"z"`
	Coef int `db:"coef"`
}

type QuotedColumnNames struct {
	Ex int `db:"\"!!!\""`
	Qu int `db:"'???'"`
}

type M map[string]any

type lowerCaseMap map[string]any

type IntMap map[string]int

type StringMap map[string]string

<<<<<<< HEAD
type IntSlice []int

type StringSlice []string
=======
type Unicode我Struct struct {
	X人 int    `db:"საფოსტო"`
	X我 int    `db:"住所"`
	X这 string `db:"鑑別"`
}
>>>>>>> 16ef92d8

var tests = []struct {
	summary        string
	query          string
	expectedParsed string
	typeSamples    []any
	inputArgs      []any
	expectedParams []any
	expectedSQL    string
}{{
	summary:        "star table as output",
	query:          "SELECT p.* AS &Person.*",
	expectedParsed: "[Bypass[SELECT ] Output[[p.*] [Person.*]]]",
	typeSamples:    []any{Person{}},
	expectedSQL:    "SELECT p.address_id AS _sqlair_0, p.id AS _sqlair_1, p.name AS _sqlair_2",
}, {
	summary:        "spaces and tabs",
	query:          "SELECT p.* 	AS 		   &Person.*",
	expectedParsed: "[Bypass[SELECT ] Output[[p.*] [Person.*]]]",
	typeSamples:    []any{Person{}},
	expectedSQL:    "SELECT p.address_id AS _sqlair_0, p.id AS _sqlair_1, p.name AS _sqlair_2",
}, {
	summary: "new lines",
	query: `SELECT
		p.* AS &Person.*,
		foo
	 FROM t
	 WHERE
		foo = bar
		and
		x = y`,
	expectedParsed: `[Bypass[SELECT
		] Output[[p.*] [Person.*]] Bypass[,
		foo
	 FROM t
	 WHERE
		foo = bar
		and
		x = y]]`,
	typeSamples: []any{Person{}},
	expectedSQL: `SELECT
		p.address_id AS _sqlair_0, p.id AS _sqlair_1, p.name AS _sqlair_2,
		foo
	 FROM t
	 WHERE
		foo = bar
		and
		x = y`,
}, {
	summary: "comments",
	query: `SELECT &Person.* -- The line with &Person.* on it
FROM person /* The start of a multi line comment
It keeps going here with some weird chars /-*"/
And now it stops */ WHERE "x" = /-*'' -- The "WHERE" line
AND y =/* And now we have " */ "-- /* */" /* " some comments strings */
AND z = $Person.id -- The line with $Person.id on it
`,
	expectedParsed: `[Bypass[SELECT ] Output[[] [Person.*]] Bypass[ -- The line with &Person.* on it
FROM person /* The start of a multi line comment
It keeps going here with some weird chars /-*"/
And now it stops */ WHERE "x" = /-*'' -- The "WHERE" line
AND y =/* And now we have " */ "-- /* */" /* " some comments strings */
AND z = ] Input[Person.id] Bypass[ -- The line with $Person.id on it
]]`,
	typeSamples:    []any{Person{}},
	inputArgs:      []any{Person{ID: 1}},
	expectedParams: []any{1},
	expectedSQL: `SELECT address_id AS _sqlair_0, id AS _sqlair_1, name AS _sqlair_2 -- The line with &Person.* on it
FROM person /* The start of a multi line comment
It keeps going here with some weird chars /-*"/
And now it stops */ WHERE "x" = /-*'' -- The "WHERE" line
AND y =/* And now we have " */ "-- /* */" /* " some comments strings */
AND z = @sqlair_0 -- The line with $Person.id on it
`,
}, {
	summary:        "comments v2",
	query:          `SELECT (*) AS (&Person.name, /* ... */ &Person.id), (*) AS (&Address.id /* ... */, &Address.street) FROM p -- End of the line`,
	expectedParsed: `[Bypass[SELECT ] Output[[*] [Person.name Person.id]] Bypass[, ] Output[[*] [Address.id Address.street]] Bypass[ FROM p -- End of the line]]`,
	typeSamples:    []any{Person{}, Address{}},
	expectedSQL:    `SELECT name AS _sqlair_0, id AS _sqlair_1, id AS _sqlair_2, street AS _sqlair_3 FROM p -- End of the line`,
}, {
	summary:        "quoted io expressions",
	query:          `SELECT "&notAnOutput.Expression" '&notAnotherOutputExpresion.*' AS literal FROM t WHERE bar = '$NotAn.Input' AND baz = "$NotAnother.Input"`,
	expectedParsed: `[Bypass[SELECT "&notAnOutput.Expression" '&notAnotherOutputExpresion.*' AS literal FROM t WHERE bar = '$NotAn.Input' AND baz = "$NotAnother.Input"]]`,
	typeSamples:    []any{},
	expectedSQL:    `SELECT "&notAnOutput.Expression" '&notAnotherOutputExpresion.*' AS literal FROM t WHERE bar = '$NotAn.Input' AND baz = "$NotAnother.Input"`,
}, {
	summary:        "star as output",
	query:          "SELECT * AS &Person.* FROM t",
	expectedParsed: "[Bypass[SELECT ] Output[[*] [Person.*]] Bypass[ FROM t]]",
	typeSamples:    []any{Person{}},
	expectedSQL:    "SELECT address_id AS _sqlair_0, id AS _sqlair_1, name AS _sqlair_2 FROM t",
}, {
	summary:        "star as output multitype",
	query:          "SELECT (*) AS (&Person.*, &Address.*) FROM t",
	expectedParsed: "[Bypass[SELECT ] Output[[*] [Person.* Address.*]] Bypass[ FROM t]]",
	typeSamples:    []any{Person{}, Address{}},
	expectedSQL:    "SELECT address_id AS _sqlair_0, id AS _sqlair_1, name AS _sqlair_2, district AS _sqlair_3, id AS _sqlair_4, street AS _sqlair_5 FROM t",
}, {
	summary:        "multiple multitype",
	query:          "SELECT (t.*) AS (&Person.*, &M.uid), (district, street, postcode) AS (&Address.district, &Address.street, &M.postcode) FROM t",
	expectedParsed: "[Bypass[SELECT ] Output[[t.*] [Person.* M.uid]] Bypass[, ] Output[[district street postcode] [Address.district Address.street M.postcode]] Bypass[ FROM t]]",
	typeSamples:    []any{Person{}, Address{}, sqlair.M{}},
	expectedSQL:    "SELECT t.address_id AS _sqlair_0, t.id AS _sqlair_1, t.name AS _sqlair_2, t.uid AS _sqlair_3, district AS _sqlair_4, street AS _sqlair_5, postcode AS _sqlair_6 FROM t",
}, {
	summary:        "input",
	query:          "SELECT p.*, a.district FROM person AS p JOIN address AS a ON p.address_id=$Address.id WHERE p.name = $Person.name",
	expectedParsed: "[Bypass[SELECT p.*, a.district FROM person AS p JOIN address AS a ON p.address_id=] Input[Address.id] Bypass[ WHERE p.name = ] Input[Person.name]]",
	typeSamples:    []any{Person{}, Address{}},
	inputArgs:      []any{Person{Fullname: "Foo"}, Address{ID: 1}},
	expectedParams: []any{1, "Foo"},
	expectedSQL:    `SELECT p.*, a.district FROM person AS p JOIN address AS a ON p.address_id=@sqlair_0 WHERE p.name = @sqlair_1`,
}, {
	summary:        "output and input",
	query:          "SELECT &Person.* FROM table WHERE foo = $Address.id",
	expectedParsed: "[Bypass[SELECT ] Output[[] [Person.*]] Bypass[ FROM table WHERE foo = ] Input[Address.id]]",
	typeSamples:    []any{Person{}, Address{}},
	inputArgs:      []any{Address{ID: 1}},
	expectedParams: []any{1},
	expectedSQL:    `SELECT address_id AS _sqlair_0, id AS _sqlair_1, name AS _sqlair_2 FROM table WHERE foo = @sqlair_0`,
}, {
	summary:        "outputs and quote",
	query:          "SELECT foo, &Person.id, bar, baz, &Manager.name FROM table WHERE foo = 'xx'",
	expectedParsed: "[Bypass[SELECT foo, ] Output[[] [Person.id]] Bypass[, bar, baz, ] Output[[] [Manager.name]] Bypass[ FROM table WHERE foo = 'xx']]",
	typeSamples:    []any{Person{}, Manager{}},
	expectedSQL:    "SELECT foo, id AS _sqlair_0, bar, baz, name AS _sqlair_1 FROM table WHERE foo = 'xx'",
}, {
	summary:        "star output and quote",
	query:          "SELECT * AS &Person.* FROM person WHERE name = 'Fred'",
	expectedParsed: "[Bypass[SELECT ] Output[[*] [Person.*]] Bypass[ FROM person WHERE name = 'Fred']]",
	typeSamples:    []any{Person{}},
	expectedSQL:    "SELECT address_id AS _sqlair_0, id AS _sqlair_1, name AS _sqlair_2 FROM person WHERE name = 'Fred'",
}, {
	summary:        "two star outputs and quote",
	query:          "SELECT &Person.*, a.* AS &Address.* FROM person, address a WHERE name = 'Fred'",
	expectedParsed: "[Bypass[SELECT ] Output[[] [Person.*]] Bypass[, ] Output[[a.*] [Address.*]] Bypass[ FROM person, address a WHERE name = 'Fred']]",
	typeSamples:    []any{Person{}, Address{}},
	expectedSQL:    "SELECT address_id AS _sqlair_0, id AS _sqlair_1, name AS _sqlair_2, a.district AS _sqlair_3, a.id AS _sqlair_4, a.street AS _sqlair_5 FROM person, address a WHERE name = 'Fred'",
}, {
	summary:        "map input and output",
	query:          "SELECT (p.name, a.id) AS (&M.*), street AS &StringMap.*, &IntMap.id FROM person, address a WHERE name = $M.name",
	expectedParsed: "[Bypass[SELECT ] Output[[p.name a.id] [M.*]] Bypass[, ] Output[[street] [StringMap.*]] Bypass[, ] Output[[] [IntMap.id]] Bypass[ FROM person, address a WHERE name = ] Input[M.name]]",
	typeSamples:    []any{sqlair.M{}, IntMap{}, StringMap{}},
	inputArgs:      []any{sqlair.M{"name": "Foo"}},
	expectedParams: []any{"Foo"},
	expectedSQL:    "SELECT p.name AS _sqlair_0, a.id AS _sqlair_1, street AS _sqlair_2, id AS _sqlair_3 FROM person, address a WHERE name = @sqlair_0",
}, {
	summary:        "multicolumn output v1",
	query:          "SELECT (a.district, a.street) AS (&Address.district, &Address.street), a.id AS &Person.id FROM address AS a",
	expectedParsed: "[Bypass[SELECT ] Output[[a.district a.street] [Address.district Address.street]] Bypass[, ] Output[[a.id] [Person.id]] Bypass[ FROM address AS a]]",
	typeSamples:    []any{Person{}, Address{}},
	expectedSQL:    "SELECT a.district AS _sqlair_0, a.street AS _sqlair_1, a.id AS _sqlair_2 FROM address AS a",
}, {
	summary:        "multicolumn output v2",
	query:          "SELECT (a.district, a.id) AS (&Address.district, &Person.address_id) FROM address AS a",
	expectedParsed: "[Bypass[SELECT ] Output[[a.district a.id] [Address.district Person.address_id]] Bypass[ FROM address AS a]]",
	typeSamples:    []any{Person{}, Address{}},
	expectedSQL:    "SELECT a.district AS _sqlair_0, a.id AS _sqlair_1 FROM address AS a",
}, {
	summary:        "multicolumn output v3",
	query:          "SELECT (*) AS (&Person.address_id, &Address.*, &Manager.id) FROM address AS a",
	expectedParsed: "[Bypass[SELECT ] Output[[*] [Person.address_id Address.* Manager.id]] Bypass[ FROM address AS a]]",
	typeSamples:    []any{Person{}, Address{}, Manager{}},
	expectedSQL:    "SELECT address_id AS _sqlair_0, district AS _sqlair_1, id AS _sqlair_2, street AS _sqlair_3, id AS _sqlair_4 FROM address AS a",
}, {
	summary:        "multicolumn output v4",
	query:          "SELECT (a.district, a.street) AS (&Address.*) FROM address AS a WHERE p.name = 'Fred'",
	expectedParsed: "[Bypass[SELECT ] Output[[a.district a.street] [Address.*]] Bypass[ FROM address AS a WHERE p.name = 'Fred']]",
	typeSamples:    []any{Address{}},
	expectedSQL:    "SELECT a.district AS _sqlair_0, a.street AS _sqlair_1 FROM address AS a WHERE p.name = 'Fred'",
}, {
	summary:        "multicolumn output v5",
	query:          "SELECT (&Address.street, &Person.id) FROM address AS a WHERE p.name = 'Fred'",
	expectedParsed: "[Bypass[SELECT (] Output[[] [Address.street]] Bypass[, ] Output[[] [Person.id]] Bypass[) FROM address AS a WHERE p.name = 'Fred']]",
	typeSamples:    []any{Address{}, Person{}},
	expectedSQL:    "SELECT (street AS _sqlair_0, id AS _sqlair_1) FROM address AS a WHERE p.name = 'Fred'",
}, {
	summary:        "complex query v1",
	query:          "SELECT p.* AS &Person.*, (a.district, a.street) AS (&Address.*), (5+7), (col1 * col2) AS calculated_value FROM person AS p JOIN address AS a ON p.address_id = a.id WHERE p.name = 'Fred'",
	expectedParsed: "[Bypass[SELECT ] Output[[p.*] [Person.*]] Bypass[, ] Output[[a.district a.street] [Address.*]] Bypass[, (5+7), (col1 * col2) AS calculated_value FROM person AS p JOIN address AS a ON p.address_id = a.id WHERE p.name = 'Fred']]",
	typeSamples:    []any{Person{}, Address{}},
	expectedSQL:    `SELECT p.address_id AS _sqlair_0, p.id AS _sqlair_1, p.name AS _sqlair_2, a.district AS _sqlair_3, a.street AS _sqlair_4, (5+7), (col1 * col2) AS calculated_value FROM person AS p JOIN address AS a ON p.address_id = a.id WHERE p.name = 'Fred'`,
}, {
	summary:        "complex query v2",
	query:          "SELECT p.* AS &Person.*, (a.district, a.street) AS (&Address.*) FROM person AS p JOIN address AS a ON p .address_id = a.id WHERE p.name = 'Fred'",
	expectedParsed: "[Bypass[SELECT ] Output[[p.*] [Person.*]] Bypass[, ] Output[[a.district a.street] [Address.*]] Bypass[ FROM person AS p JOIN address AS a ON p .address_id = a.id WHERE p.name = 'Fred']]",
	typeSamples:    []any{Person{}, Address{}},
	expectedSQL:    "SELECT p.address_id AS _sqlair_0, p.id AS _sqlair_1, p.name AS _sqlair_2, a.district AS _sqlair_3, a.street AS _sqlair_4 FROM person AS p JOIN address AS a ON p .address_id = a.id WHERE p.name = 'Fred'",
}, {
	summary:        "complex query v3",
	query:          "SELECT p.* AS &Person.*, (a.district, a.street) AS (&Address.*) FROM person AS p JOIN address AS a ON p.address_id = a.id WHERE p.name IN (SELECT name FROM table WHERE table.n = $Person.name)",
	expectedParsed: "[Bypass[SELECT ] Output[[p.*] [Person.*]] Bypass[, ] Output[[a.district a.street] [Address.*]] Bypass[ FROM person AS p JOIN address AS a ON p.address_id = a.id WHERE p.name IN (SELECT name FROM table WHERE table.n = ] Input[Person.name] Bypass[)]]",
	typeSamples:    []any{Person{}, Address{}},
	inputArgs:      []any{Person{Fullname: "Foo"}},
	expectedParams: []any{"Foo"},
	expectedSQL:    `SELECT p.address_id AS _sqlair_0, p.id AS _sqlair_1, p.name AS _sqlair_2, a.district AS _sqlair_3, a.street AS _sqlair_4 FROM person AS p JOIN address AS a ON p.address_id = a.id WHERE p.name IN (SELECT name FROM table WHERE table.n = @sqlair_0)`,
}, {
	summary:        "complex query v4",
	query:          "SELECT p.* AS &Person.* FROM person WHERE p.name IN (SELECT name FROM table WHERE table.n = $Person.name) UNION SELECT (a.district, a.street) AS (&Address.*) FROM person WHERE p.name IN (SELECT name FROM table WHERE table.n = $Person.name)",
	expectedParsed: "[Bypass[SELECT ] Output[[p.*] [Person.*]] Bypass[ FROM person WHERE p.name IN (SELECT name FROM table WHERE table.n = ] Input[Person.name] Bypass[) UNION SELECT ] Output[[a.district a.street] [Address.*]] Bypass[ FROM person WHERE p.name IN (SELECT name FROM table WHERE table.n = ] Input[Person.name] Bypass[)]]",
	typeSamples:    []any{Person{}, Address{}},
	inputArgs:      []any{Person{Fullname: "Foo"}},
	expectedParams: []any{"Foo", "Foo"},
	expectedSQL:    `SELECT p.address_id AS _sqlair_0, p.id AS _sqlair_1, p.name AS _sqlair_2 FROM person WHERE p.name IN (SELECT name FROM table WHERE table.n = @sqlair_0) UNION SELECT a.district AS _sqlair_3, a.street AS _sqlair_4 FROM person WHERE p.name IN (SELECT name FROM table WHERE table.n = @sqlair_1)`,
}, {
	summary:        "complex query v5",
	query:          "SELECT p.* AS &Person.* FROM person AS p JOIN address AS a ON p.address_id = a.id WHERE p.name = $Person.name AND p.address_id = $Person.address_id",
	expectedParsed: "[Bypass[SELECT ] Output[[p.*] [Person.*]] Bypass[ FROM person AS p JOIN address AS a ON p.address_id = a.id WHERE p.name = ] Input[Person.name] Bypass[ AND p.address_id = ] Input[Person.address_id]]",
	typeSamples:    []any{Person{}},
	inputArgs:      []any{Person{Fullname: "Foo", PostalCode: 1}},
	expectedParams: []any{"Foo", 1},
	expectedSQL:    `SELECT p.address_id AS _sqlair_0, p.id AS _sqlair_1, p.name AS _sqlair_2 FROM person AS p JOIN address AS a ON p.address_id = a.id WHERE p.name = @sqlair_0 AND p.address_id = @sqlair_1`,
}, {
	summary:        "complex query v6",
	query:          "SELECT p.* AS &Person.*, FROM person AS p INNER JOIN address AS a ON p.address_id = $Address.id WHERE p.name = $Person.name AND p.address_id = $Person.address_id",
	expectedParsed: "[Bypass[SELECT ] Output[[p.*] [Person.*]] Bypass[, FROM person AS p INNER JOIN address AS a ON p.address_id = ] Input[Address.id] Bypass[ WHERE p.name = ] Input[Person.name] Bypass[ AND p.address_id = ] Input[Person.address_id]]",
	typeSamples:    []any{Person{}, Address{}},
	inputArgs:      []any{Person{Fullname: "Foo", PostalCode: 1}, Address{ID: 2}},
	expectedParams: []any{2, "Foo", 1},
	expectedSQL:    `SELECT p.address_id AS _sqlair_0, p.id AS _sqlair_1, p.name AS _sqlair_2, FROM person AS p INNER JOIN address AS a ON p.address_id = @sqlair_0 WHERE p.name = @sqlair_1 AND p.address_id = @sqlair_2`,
}, {
	summary:        "join v1",
	query:          "SELECT p.* AS &Person.*, m.* AS &Manager.* FROM person AS p JOIN person AS m ON p.id = m.id WHERE p.name = 'Fred'",
	expectedParsed: "[Bypass[SELECT ] Output[[p.*] [Person.*]] Bypass[, ] Output[[m.*] [Manager.*]] Bypass[ FROM person AS p JOIN person AS m ON p.id = m.id WHERE p.name = 'Fred']]",
	typeSamples:    []any{Person{}, Manager{}},
	expectedSQL:    "SELECT p.address_id AS _sqlair_0, p.id AS _sqlair_1, p.name AS _sqlair_2, m.address_id AS _sqlair_3, m.id AS _sqlair_4, m.name AS _sqlair_5 FROM person AS p JOIN person AS m ON p.id = m.id WHERE p.name = 'Fred'",
}, {
	summary:        "join v2",
	query:          "SELECT person.*, address.district FROM person JOIN address ON person.address_id = address.id WHERE person.name = 'Fred'",
	expectedParsed: "[Bypass[SELECT person.*, address.district FROM person JOIN address ON person.address_id = address.id WHERE person.name = 'Fred']]",
	typeSamples:    []any{},
	expectedSQL:    "SELECT person.*, address.district FROM person JOIN address ON person.address_id = address.id WHERE person.name = 'Fred'",
}, {
	summary:        "insert",
	query:          "INSERT INTO person (name) VALUES $Person.name",
	expectedParsed: "[Bypass[INSERT INTO person (name) VALUES ] Input[Person.name]]",
	typeSamples:    []any{Person{}},
	inputArgs:      []any{Person{Fullname: "Foo"}},
	expectedParams: []any{"Foo"},
	expectedSQL:    `INSERT INTO person (name) VALUES @sqlair_0`,
}, {
	summary:        "ignore dollar",
	query:          "SELECT $, dollerrow$ FROM moneytable$",
	expectedParsed: "[Bypass[SELECT $, dollerrow$ FROM moneytable$]]",
	typeSamples:    []any{},
	expectedSQL:    "SELECT $, dollerrow$ FROM moneytable$",
}, {
	summary:        "escaped double quote",
	query:          `SELECT foo FROM t WHERE t.p = "Jimmy ""Quickfingers"" Jones"`,
	expectedParsed: `[Bypass[SELECT foo FROM t WHERE t.p = "Jimmy ""Quickfingers"" Jones"]]`,
	typeSamples:    []any{},
	expectedSQL:    `SELECT foo FROM t WHERE t.p = "Jimmy ""Quickfingers"" Jones"`,
}, {
	summary:        "escaped single quote",
	query:          `SELECT foo FROM t WHERE t.p = 'Olly O''Flanagan'`,
	expectedParsed: `[Bypass[SELECT foo FROM t WHERE t.p = 'Olly O''Flanagan']]`,
	typeSamples:    []any{},
	expectedSQL:    `SELECT foo FROM t WHERE t.p = 'Olly O''Flanagan'`,
}, {
	summary:        "complex escaped quotes",
	query:          `SELECT * AS &Person.* FROM person WHERE name IN ('Lorn', 'Onos T''oolan', '', ''' ''');`,
	expectedParsed: `[Bypass[SELECT ] Output[[*] [Person.*]] Bypass[ FROM person WHERE name IN ('Lorn', 'Onos T''oolan', '', ''' ''');]]`,
	typeSamples:    []any{Person{}},
	expectedSQL:    `SELECT address_id AS _sqlair_0, id AS _sqlair_1, name AS _sqlair_2 FROM person WHERE name IN ('Lorn', 'Onos T''oolan', '', ''' ''');`,
}, {
	summary:        "update",
	query:          "UPDATE person SET person.address_id = $Address.id WHERE person.id = $Person.id",
	expectedParsed: "[Bypass[UPDATE person SET person.address_id = ] Input[Address.id] Bypass[ WHERE person.id = ] Input[Person.id]]",
	typeSamples:    []any{Person{}, Address{}},
	inputArgs:      []any{Person{ID: 1}, Address{ID: 2}},
	expectedParams: []any{2, 1},
	expectedSQL:    `UPDATE person SET person.address_id = @sqlair_0 WHERE person.id = @sqlair_1`,
}, {
	summary: "mathmatical operations",
	query: `SELECT name FROM person WHERE id =$HardMaths.x+$HardMaths.y/$HardMaths.z-
	($HardMaths.coef%$HardMaths.x)-$HardMaths.y|$HardMaths.z<$HardMaths.z<>$HardMaths.x`,
	expectedParsed: `[Bypass[SELECT name FROM person WHERE id =] Input[HardMaths.x] Bypass[+] Input[HardMaths.y] Bypass[/] Input[HardMaths.z] Bypass[-
	(] Input[HardMaths.coef] Bypass[%] Input[HardMaths.x] Bypass[)-] Input[HardMaths.y] Bypass[|] Input[HardMaths.z] Bypass[<] Input[HardMaths.z] Bypass[<>] Input[HardMaths.x]]`,
	typeSamples:    []any{HardMaths{}},
	inputArgs:      []any{HardMaths{X: 1, Y: 2, Z: 3, Coef: 4}},
	expectedParams: []any{1, 2, 3, 4, 1, 2, 3, 3, 1},
	expectedSQL: `SELECT name FROM person WHERE id =@sqlair_0+@sqlair_1/@sqlair_2-
	(@sqlair_3%@sqlair_4)-@sqlair_5|@sqlair_6<@sqlair_7<>@sqlair_8`,
}, {
<<<<<<< HEAD
	summary:        "insert array",
	query:          "INSERT INTO arr VALUES (ARRAY[[1,2],[$HardMaths.x,4]], ARRAY[[5,6],[$HardMaths.y,8]]);",
	expectedParsed: "[Bypass[INSERT INTO arr VALUES (ARRAY[[1,2],[] Input[HardMaths.x] Bypass[,4]], ARRAY[[5,6],[] Input[HardMaths.y] Bypass[,8]]);]]",
	typeSamples:    []any{HardMaths{}},
	inputArgs:      []any{HardMaths{X: 1, Y: 2}},
	expectedParams: []any{1, 2},
	expectedSQL:    "INSERT INTO arr VALUES (ARRAY[[1,2],[@sqlair_0,4]], ARRAY[[5,6],[@sqlair_1,8]]);",
}, {
	summary:        "functions",
	query:          `SELECT (max(AVG(id), AVG(address_id), length("((((''""((")), IFNULL(name, "Mr &Person.id of $M.name")) AS (&M.avg, &M.name), random() AS &M.random FROM person`,
	expectedParsed: `[Bypass[SELECT ] Output[[max(AVG(id), AVG(address_id), length("((((''""((")) IFNULL(name, "Mr &Person.id of $M.name")] [M.avg M.name]] Bypass[, ] Output[[random()] [M.random]] Bypass[ FROM person]]`,
	typeSamples:    []any{sqlair.M{}},
	inputArgs:      []any{},
	expectedParams: []any{},
	expectedSQL:    `SELECT max(AVG(id), AVG(address_id), length("((((''""((")) AS _sqlair_0, IFNULL(name, "Mr &Person.id of $M.name") AS _sqlair_1, random() AS _sqlair_2 FROM person`,
}, {
	summary:        "single slice",
	query:          "SELECT name FROM person WHERE id IN ($S[:])",
	expectedParsed: "[Bypass[SELECT name FROM person WHERE id IN (] Input[S[:]] Bypass[)]]",
	typeSamples:    []any{sqlair.S{}},
	inputArgs:      []any{sqlair.S{1, 2, 3}},
	expectedParams: []any{1, 2, 3},
	expectedSQL:    "SELECT name FROM person WHERE id IN (@sqlair_0, @sqlair_1, @sqlair_2)",
}, {
	summary:        "many slices",
	query:          "SELECT * AS &Person.* FROM person WHERE id IN ($Person.id, $S[:], $Manager.id, $IntSlice[:], $StringSlice[:])",
	expectedParsed: "[Bypass[SELECT ] Output[[*] [Person.*]] Bypass[ FROM person WHERE id IN (] Input[Person.id] Bypass[, ] Input[S[:]] Bypass[, ] Input[Manager.id] Bypass[, ] Input[IntSlice[:]] Bypass[, ] Input[StringSlice[:]] Bypass[)]]",
	typeSamples:    []any{sqlair.S{}, Person{}, Manager{}, IntSlice{}, StringSlice{}},
	inputArgs:      []any{sqlair.S{2, 3, 4}, Person{ID: 1}, Manager{ID: 5}, IntSlice{6, 7, 8}, StringSlice{"9", "10", "11"}},
	expectedParams: []any{1, 2, 3, 4, 5, 6, 7, 8, "9", "10", "11"},
	expectedSQL:    "SELECT address_id AS _sqlair_0, id AS _sqlair_1, name AS _sqlair_2 FROM person WHERE id IN (@sqlair_0, @sqlair_1, @sqlair_2, @sqlair_3, @sqlair_4, @sqlair_5, @sqlair_6, @sqlair_7, @sqlair_8, @sqlair_9, @sqlair_10)",
}, {
	summary:        "slices and other expressions in IN statement",
	query:          `SELECT name FROM person WHERE id IN ($S[:], func(1,2), "one", $IntSlice[:])`,
	expectedParsed: `[Bypass[SELECT name FROM person WHERE id IN (] Input[S[:]] Bypass[, func(1,2), "one", ] Input[IntSlice[:]] Bypass[)]]`,
	typeSamples:    []any{sqlair.S{}, IntSlice{}},
	inputArgs:      []any{sqlair.S{1, 2, 3, 4, 5, 6, 7, 8, 9, 10}, IntSlice{1, 2, 3, 4, 5, 6, 7, 8, 9, 10}},
	expectedParams: []any{1, 2, 3, 4, 5, 6, 7, 8, 9, 10, 1, 2, 3, 4, 5, 6, 7, 8, 9, 10},
	expectedSQL:    `SELECT name FROM person WHERE id IN (@sqlair_0, @sqlair_1, @sqlair_2, @sqlair_3, @sqlair_4, @sqlair_5, @sqlair_6, @sqlair_7, @sqlair_8, @sqlair_9, func(1,2), "one", @sqlair_10, @sqlair_11, @sqlair_12, @sqlair_13, @sqlair_14, @sqlair_15, @sqlair_16, @sqlair_17, @sqlair_18, @sqlair_19)`,
}, {
	summary:        "slice of mixed types",
	query:          "SELECT name FROM person WHERE id IN ($S[:])",
	expectedParsed: "[Bypass[SELECT name FROM person WHERE id IN (] Input[S[:]] Bypass[)]]",
	typeSamples:    []any{sqlair.S{}},
	inputArgs:      []any{sqlair.S{1, "two", 3.0}},
	expectedParams: []any{1, "two", 3.0},
	expectedSQL:    "SELECT name FROM person WHERE id IN (@sqlair_0, @sqlair_1, @sqlair_2)",
}, {
	// No error is throw for when the user passes an empty slice because we do
	// not want to limit the use of slices to only the cases we have foreseen.
	summary:        "empty slice",
	query:          "SELECT name FROM person WHERE id IN ($S[:])",
	expectedParsed: "[Bypass[SELECT name FROM person WHERE id IN (] Input[S[:]] Bypass[)]]",
	typeSamples:    []any{sqlair.S{}},
	inputArgs:      []any{sqlair.S{}},
	expectedParams: []any{},
	// This is valid in SQLite (though not in MySQL).
	expectedSQL: "SELECT name FROM person WHERE id IN ()",
}, {
	// The nil slice is used interchangeably with the empty slice so this is
	// allowed as well.
	summary:        "nil slice",
	query:          "SELECT name FROM person WHERE id IN ($S[:])",
	expectedParsed: "[Bypass[SELECT name FROM person WHERE id IN (] Input[S[:]] Bypass[)]]",
	typeSamples:    []any{sqlair.S{}},
	inputArgs:      []any{(sqlair.S)(nil)},
	expectedParams: []any{},
	// This is valid in SQLite (though not in MySQL).
	expectedSQL: "SELECT name FROM person WHERE id IN ()",
}, {
	summary:        "insert asterisk",
	query:          "INSERT INTO person (*) VALUES ($Address.street, $Person.*, $M.team)",
	expectedParsed: "[Bypass[INSERT INTO person ] AsteriskInsert[[*] [Address.street Person.* M.team]]]",
	typeSamples:    []any{Address{}, Person{}, sqlair.M{}},
	inputArgs:      []any{Address{Street: "Wallaby Way"}, Person{ID: 34, Fullname: "Dory", PostalCode: 11111}, sqlair.M{"team": "OCTO"}},
	expectedParams: []any{"Wallaby Way", 11111, 34, "Dory", "OCTO"},
	expectedSQL:    "INSERT INTO person (street, address_id, id, name, team) VALUES (@sqlair_0, @sqlair_1, @sqlair_2, @sqlair_3, @sqlair_4)",
}, {
	summary:        "insert specified columns to single struct",
	query:          "INSERT INTO person (id, street) VALUES ($Address.*)",
	expectedParsed: "[Bypass[INSERT INTO person ] ColumnInsert[[id street] [Address.*]]]",
	typeSamples:    []any{Address{}},
	inputArgs:      []any{Address{ID: 34, Street: "Wallaby Way"}},
	expectedParams: []any{34, "Wallaby Way"},
	expectedSQL:    "INSERT INTO person (id, street) VALUES (@sqlair_0, @sqlair_1)",
}, {
	summary:        "insert specified columns to single map",
	query:          "INSERT INTO person (id, street) VALUES ($M.*)",
	expectedParsed: "[Bypass[INSERT INTO person ] ColumnInsert[[id street] [M.*]]]",
	typeSamples:    []any{sqlair.M{}},
	inputArgs:      []any{sqlair.M{"id": 34, "street": "Wallaby Way"}},
	expectedParams: []any{34, "Wallaby Way"},
	expectedSQL:    "INSERT INTO person (id, street) VALUES (@sqlair_0, @sqlair_1)",
}, {
	summary:        "insert specified columns from multiple types",
	query:          "INSERT INTO person (id, street) VALUES ($Address.*, $M.street)",
	expectedParsed: "[Bypass[INSERT INTO person ] ColumnInsert[[id street] [Address.* M.street]]]",
	typeSamples:    []any{Address{}, sqlair.M{}},
	inputArgs:      []any{Address{ID: 34}, sqlair.M{"street": "Wallaby Way"}},
	expectedParams: []any{34, "Wallaby Way"},
	expectedSQL:    "INSERT INTO person (id, street) VALUES (@sqlair_0, @sqlair_1)",
}, {
	summary:        "insert specified columns from multiple structs",
	query:          "INSERT INTO person (name, street) VALUES ($Address.*, $Person.*)",
	expectedParsed: "[Bypass[INSERT INTO person ] ColumnInsert[[name street] [Address.* Person.*]]]",
	typeSamples:    []any{Address{}, Person{}},
	inputArgs:      []any{Address{Street: "Wallaby Way"}, Person{Fullname: "John Doe"}},
	expectedParams: []any{"John Doe", "Wallaby Way"},
	expectedSQL:    "INSERT INTO person (name, street) VALUES (@sqlair_0, @sqlair_1)",
}, {
	summary:        "insert specified columns from struct and map",
	query:          "INSERT INTO person (name, street) VALUES ($Address.*, $M.*)",
	expectedParsed: "[Bypass[INSERT INTO person ] ColumnInsert[[name street] [Address.* M.*]]]",
	typeSamples:    []any{Address{}, sqlair.M{}},
	inputArgs:      []any{Address{Street: "Wallaby Way"}, sqlair.M{"name": "John Doe"}},
	expectedParams: []any{"John Doe", "Wallaby Way"},
	expectedSQL:    "INSERT INTO person (name, street) VALUES (@sqlair_0, @sqlair_1)",
}, {
	summary:        "insert asterisk with comment",
	query:          "INSERT INTO person (*) VALUES ($Person.address_id, /* rouge comment */$Address.street)",
	expectedParsed: "[Bypass[INSERT INTO person ] AsteriskInsert[[*] [Person.address_id Address.street]]]",
	typeSamples:    []any{Person{}, Address{}},
	inputArgs:      []any{Person{PostalCode: 11111}, Address{Street: "Wallaby Way"}},
	expectedParams: []any{11111, "Wallaby Way"},
	expectedSQL:    "INSERT INTO person (address_id, street) VALUES (@sqlair_0, @sqlair_1)",
}, {
	summary:        "insert asterisk (no space)",
	query:          "INSERT INTO person(*) VALUES ($Person.*)ON CONFLICT DO NOTHING",
	expectedParsed: "[Bypass[INSERT INTO person] AsteriskInsert[[*] [Person.*]] Bypass[ON CONFLICT DO NOTHING]]",
	typeSamples:    []any{Person{}},
	inputArgs:      []any{Person{ID: 34, Fullname: "Dory", PostalCode: 11111}},
	expectedParams: []any{11111, 34, "Dory"},
	expectedSQL:    "INSERT INTO person(address_id, id, name) VALUES (@sqlair_0, @sqlair_1, @sqlair_2)ON CONFLICT DO NOTHING",
}, {
	summary:        "insert asterisk (weird spacing)",
	query:          "INSERT INTO person ( * )VALUES( $Person.* )ON CONFLICT DO NOTHING",
	expectedParsed: "[Bypass[INSERT INTO person ] AsteriskInsert[[*] [Person.*]] Bypass[ON CONFLICT DO NOTHING]]",
	typeSamples:    []any{Person{}},
	inputArgs:      []any{Person{ID: 34, Fullname: "Dory", PostalCode: 11111}},
	expectedParams: []any{11111, 34, "Dory"},
	expectedSQL:    "INSERT INTO person (address_id, id, name) VALUES (@sqlair_0, @sqlair_1, @sqlair_2)ON CONFLICT DO NOTHING",
}, {
	summary:        "insert with returning clause",
	query:          "INSERT INTO address(*) VALUES($Address.*) RETURNING (&Address.*)",
	expectedParsed: "[Bypass[INSERT INTO address] AsteriskInsert[[*] [Address.*]] Bypass[ RETURNING (] Output[[] [Address.*]] Bypass[)]]",
	typeSamples:    []any{Address{}},
	inputArgs:      []any{Address{ID: 34, Street: "Wallaby Way", District: "Sydney"}},
	expectedParams: []any{"Sydney", 34, "Wallaby Way"},
	expectedSQL:    "INSERT INTO address(district, id, street) VALUES (@sqlair_0, @sqlair_1, @sqlair_2) RETURNING (district AS _sqlair_0, id AS _sqlair_1, street AS _sqlair_2)",
}, {
	summary:        "insert rename columns with standalone inputs",
	query:          `INSERT INTO person (id, random_string, random_thing, street) VALUES ($Person.address_id, "random string", rand(), $Address.street)`,
	expectedParsed: `[Bypass[INSERT INTO person (id, random_string, random_thing, street) VALUES (] Input[Person.address_id] Bypass[, "random string", rand(), ] Input[Address.street] Bypass[)]]`,
	typeSamples:    []any{Address{}, Person{}},
	inputArgs:      []any{Address{Street: "Wallaby Way"}, Person{PostalCode: 11111}},
	expectedParams: []any{11111, "Wallaby Way"},
	expectedSQL:    `INSERT INTO person (id, random_string, random_thing, street) VALUES (@sqlair_0, "random string", rand(), @sqlair_1)`,
}, {
	summary:        "insert single value",
	query:          "INSERT INTO person (name) VALUES ($Person.name)",
	expectedParsed: "[Bypass[INSERT INTO person (name) VALUES (] Input[Person.name] Bypass[)]]",
	typeSamples:    []any{Person{}},
	inputArgs:      []any{Person{Fullname: "John Doe"}},
	expectedParams: []any{"John Doe"},
	expectedSQL:    "INSERT INTO person (name) VALUES (@sqlair_0)",
}, {
	summary:        "insert with standalone input expressions",
	query:          `INSERT INTO person VALUES ($Person.name, "random string", $Person.id)`,
	expectedParsed: `[Bypass[INSERT INTO person VALUES (] Input[Person.name] Bypass[, "random string", ] Input[Person.id] Bypass[)]]`,
	typeSamples:    []any{Person{}},
	inputArgs:      []any{Person{ID: 34, Fullname: "John Doe"}},
	expectedParams: []any{"John Doe", 34},
	expectedSQL:    `INSERT INTO person VALUES (@sqlair_0, "random string", @sqlair_1)`,
=======
	"insert array",
	"INSERT INTO arr VALUES (ARRAY[[1,2],[$HardMaths.x,4]], ARRAY[[5,6],[$HardMaths.y,8]]);",
	"[Bypass[INSERT INTO arr VALUES (ARRAY[[1,2],[] Input[HardMaths.x] Bypass[,4]], ARRAY[[5,6],[] Input[HardMaths.y] Bypass[,8]]);]]",
	[]any{HardMaths{}},
	"INSERT INTO arr VALUES (ARRAY[[1,2],[@sqlair_0,4]], ARRAY[[5,6],[@sqlair_1,8]]);",
}, {
	"lower case struct",
	"SELECT &lowerCaseMap.x FROM person",
	"[Bypass[SELECT ] Output[[] [lowerCaseMap.x]] Bypass[ FROM person]]",
	[]any{lowerCaseMap{}},
	"SELECT x AS _sqlair_0 FROM person",
}, {
	"unicode asterisk",
	"SELECT &Unicode我Struct.* FROM person WHERE id = 30",
	"[Bypass[SELECT ] Output[[] [Unicode我Struct.*]] Bypass[ FROM person WHERE id = 30]]",
	[]any{Unicode我Struct{}},
	"SELECT საფოსტო AS _sqlair_0, 住所 AS _sqlair_1, 鑑別 AS _sqlair_2 FROM person WHERE id = 30",
}, {
	"unicode explicit",
	"SELECT &Unicode我Struct.საფოსტო, &Unicode我Struct.住所, &Unicode我Struct.鑑別 FROM person WHERE id = $Unicode我Struct.საფოსტო",
	"[Bypass[SELECT ] Output[[] [Unicode我Struct.საფოსტო]] Bypass[, ] Output[[] [Unicode我Struct.住所]] Bypass[, ] Output[[] [Unicode我Struct.鑑別]] Bypass[ FROM person WHERE id = ] Input[Unicode我Struct.საფოსტო]]",
	[]any{Unicode我Struct{}},
	"SELECT საფოსტო AS _sqlair_0, 住所 AS _sqlair_1, 鑑別 AS _sqlair_2 FROM person WHERE id = @sqlair_0",
}, {
	"unicode rename",
	"SELECT (鑑別, мяч) AS (&Unicode我Struct.საფოსტო, &Unicode我Struct.鑑別) FROM person WHERE id = 30",
	"[Bypass[SELECT ] Output[[鑑別 мяч] [Unicode我Struct.საფოსტო Unicode我Struct.鑑別]] Bypass[ FROM person WHERE id = 30]]",
	[]any{Unicode我Struct{}},
	"SELECT 鑑別 AS _sqlair_0, мяч AS _sqlair_1 FROM person WHERE id = 30",
}, {
	"empty input",
	"",
	"[]",
	[]any{},
	"",
}, {
	"quoted column names",
	`SELECT ("!!!", '???') AS (&QuotedColumnNames.*) FROM person`,
	`[Bypass[SELECT ] Output[["!!!" '???'] [QuotedColumnNames.*]] Bypass[ FROM person]]`,
	[]any{QuotedColumnNames{}},
	`SELECT "!!!" AS _sqlair_0, '???' AS _sqlair_1 FROM person`,
>>>>>>> 16ef92d8
}}

func (s *ExprSuite) TestExprPkg(c *C) {
	parser := expr.NewParser()
	for i, t := range tests {
		var (
			parsedExpr  *expr.ParsedExpr
			typedExpr   *expr.TypeBoundExpr
			primedQuery *expr.PrimedQuery
			err         error
		)
		parsedExpr, err = parser.Parse(t.query)
		c.Assert(err, IsNil,
			Commentf("test %d failed (Parse):\nsummary:  %s\nquery:    %s\nexpected: %s\nerr:      %s\n",
				i, t.summary, t.query, t.expectedParsed, err))
		c.Assert(parsedExpr.String(), Equals, t.expectedParsed,
			Commentf("test %d failed (Parse):\nsummary: %s\nquery:   %s\n", i, t.summary, t.query))

		typedExpr, err = parsedExpr.BindTypes(t.typeSamples...)
		c.Assert(err, IsNil,
			Commentf("test %d failed (BindTypes):\nsummary:  %s\nquery:    %s\nexpected: %s\nerr:      %s\n",
				i, t.summary, t.query, t.expectedSQL, err))

		primedQuery, err = typedExpr.BindInputs(t.inputArgs...)
		c.Assert(err, IsNil,
			Commentf("test %d failed (BindInputs):\nsummary: %s\nquery: %s\nexpected: %s\nerr: %s\n",
				i, t.summary, t.query, t.expectedSQL, err))

		c.Assert(primedQuery.SQL(), Equals, t.expectedSQL, Commentf("test %d failed (SQL):\nsummary: %s\nquery: %s\n",
			i, t.summary, t.query, t.expectedSQL, primedQuery.SQL()))

		if t.inputArgs != nil {
			params := primedQuery.Params()
			c.Assert(params, HasLen, len(t.expectedParams),
				Commentf("test %d failed (Query Params):\nsummary: %s\nquery: %s\n", i, t.summary, t.query))
			for paramIndex, param := range params {
				param := param.(sql.NamedArg)
				c.Assert(param.Name, Equals, "sqlair_"+strconv.Itoa(paramIndex),
					Commentf("test %d failed (Query Params):\nsummary: %s\nquery: %s\n", i, t.summary, t.query))
				c.Assert(param.Value, Equals, t.expectedParams[paramIndex],
					Commentf("test %d failed (Query Params):\nsummary: %s\nquery: %s\n", i, t.summary, t.query))
			}
		}
	}
}

func (s *ExprSuite) TestParseErrors(c *C) {
	tests := []struct {
		query string
		err   string
	}{{
		query: "SELECT foo FROM t WHERE x = 'dddd",
		err:   "cannot parse expression: column 29: missing closing quote in string literal",
	}, {
		query: "SELECT foo FROM t WHERE x = \"dddd",
		err:   "cannot parse expression: column 29: missing closing quote in string literal",
	}, {
		query: "SELECT foo FROM t WHERE x = \"dddd'",
		err:   "cannot parse expression: column 29: missing closing quote in string literal",
	}, {
		query: "SELECT foo FROM t WHERE x = '''",
		err:   "cannot parse expression: column 29: missing closing quote in string literal",
	}, {
		query: `SELECT foo FROM t WHERE x = '''""`,
		err:   "cannot parse expression: column 29: missing closing quote in string literal",
	}, {
		query: `SELECT foo FROM t WHERE x = """`,
		err:   "cannot parse expression: column 29: missing closing quote in string literal",
	}, {
		query: `SELECT foo FROM t WHERE x = """''`,
		err:   "cannot parse expression: column 29: missing closing quote in string literal",
	}, {
		query: `SELECT foo -- line comment
FROM t /* multiline
comment
*/
WHERE x = 'O'Donnell'`,
		err: "cannot parse expression: line 5, column 21: missing closing quote in string literal",
	}, {
		query: `SELECT foo FROM t -- line comment
WHERE x = $Address.`,
		err: `cannot parse expression: line 2, column 20: invalid identifier suffix following "Address"`,
	}, {
		query: `SELECT foo
FROM t /* multiline
comment */ WHERE x = $Address.&d`,
		err: `cannot parse expression: line 3, column 31: invalid identifier suffix following "Address"`,
	}, {
		query: "SELECT foo FROM t WHERE x = $Address.-",
		err:   `cannot parse expression: column 38: invalid identifier suffix following "Address"`,
	}, {
		query: "SELECT foo FROM t WHERE x = $Address",
		err:   `cannot parse expression: column 29: unqualified type, expected Address.* or Address.<db tag> or Address[:]`,
	}, {
		query: "SELECT foo FROM t WHERE x = $Address [:]",
		err:   `cannot parse expression: column 29: unqualified type, expected Address.* or Address.<db tag> or Address[:]`,
	}, {
		query: "SELECT name AS (&Person.*)",
		err:   `cannot parse expression: column 16: unexpected parentheses around types after "AS"`,
	}, {
		query: "SELECT name AS (&Person.name, &Person.id)",
		err:   `cannot parse expression: column 16: unexpected parentheses around types after "AS"`,
	}, {
		query: "SELECT (name) AS &Person.*",
		err:   `cannot parse expression: column 18: missing parentheses around types after "AS"`,
	}, {
		query: "SELECT (name, id) AS &Person.*",
		err:   `cannot parse expression: column 22: missing parentheses around types after "AS"`,
	}, {
		query: "SELECT (name, id) AS (&Person.name, Person.id)",
		err:   `cannot parse expression: column 37: invalid expression in list`,
	}, {
		query: "SELECT (name, id) AS (&Person.name, &Person.id",
		err:   `cannot parse expression: column 22: missing closing parentheses`,
	}, {
		query: "SELECT (name, id) WHERE id = $Person.*",
		err:   `cannot parse expression: column 30: invalid asterisk placement in input "$Person.*"`,
	}, {
		query: `SELECT (name, id) AS (&Person.name, /* multiline
comment */

&Person.id`,
		err: `cannot parse expression: line 1, column 22: missing closing parentheses`,
	}, {
		query: `SELECT (name, id) WHERE name = 'multiline
string
of three lines' AND id = $Person.*`,
		err: `cannot parse expression: line 3, column 26: invalid asterisk placement in input "$Person.*"`,
	}, {
		query: "SELECT &S[:] FROM t",
		err:   `cannot parse expression: column 8: cannot use slice syntax "S[:]" in output expression`,
	}, {
		query: "SELECT &S[0] FROM t",
		err:   `cannot parse expression: column 8: cannot use slice syntax in output expression`,
	}, {
		query: "SELECT &S[1:5] FROM t",
		err:   `cannot parse expression: column 8: cannot use slice syntax in output expression`,
	}, {
		query: "SELECT col1 AS &S[1:5] FROM t",
		err:   `cannot parse expression: column 16: cannot use slice syntax in output expression`,
	}, {
		query: "SELECT col1 AS &S[] FROM t",
		err:   `cannot parse expression: column 16: cannot use slice syntax in output expression`,
	}, {
		query: "SELECT * FROM t WHERE id IN $ids[:-1]",
		err:   `cannot parse expression: column 30: invalid slice: expected 'ids[:]'`,
	}, {
		query: "SELECT * FROM t WHERE id IN $ids[3:1]",
		err:   `cannot parse expression: column 30: invalid slice: expected 'ids[:]'`,
	}, {
		query: "SELECT * FROM t WHERE id IN $ids[1:1]",
		err:   `cannot parse expression: column 30: invalid slice: expected 'ids[:]'`,
	}, {
		query: "SELECT * FROM t WHERE id IN $ids[a:]",
		err:   `cannot parse expression: column 30: invalid slice: expected 'ids[:]'`,
	}, {
		query: "SELECT * FROM t WHERE id IN $ids[:b]",
		err:   `cannot parse expression: column 30: invalid slice: expected 'ids[:]'`,
	}, {
		query: "SELECT * FROM t WHERE id = $ids[]",
		err:   `cannot parse expression: column 29: invalid slice: expected 'ids[:]'`,
	}, {
		query: "SELECT count(*) AS &M.* FROM t",
		err:   `cannot parse expression: column 8: cannot read function call "count(*)" into asterisk`,
	}, {
		query: "SELECT (id, count(*)) AS (&M.*) FROM t",
		err:   `cannot parse expression: column 8: cannot read function call "count(*)" into asterisk`,
	}, {
		query: "INSERT INTO person (*) VALUES $Address.*",
		err:   `cannot parse expression: column 20: missing parentheses around types after "VALUES"`,
	}, {
		query: "INSERT INTO person (*) VALUES $M.col1",
		err:   `cannot parse expression: column 20: missing parentheses around types after "VALUES"`,
	}, {
		query: "INSERT INTO person * VALUES $Address.*",
		err:   `cannot parse expression: column 29: invalid asterisk placement in input "$Address.*"`,
	}, {
		query: "INSERT INTO person * VALUES ($Address.*)",
		err:   `cannot parse expression: column 30: invalid asterisk placement in input "$Address.*"`,
	}, {
		query: "INSERT INTO person VALUES ($Address.*)",
		err:   `cannot parse expression: column 28: invalid asterisk placement in input "$Address.*"`,
	}}

	for _, t := range tests {
		parser := expr.NewParser()
		expr, err := parser.Parse(t.query)
		if err != nil {
			c.Assert(err.Error(), Equals, t.err)
		} else {
			c.Errorf("Expecting %q, got nil", t.err)
		}
		c.Assert(expr, IsNil)
	}
}

func FuzzParser(f *testing.F) {
	// Add some values to the corpus.
	for _, test := range tests {
		f.Add(test.query)
	}
	f.Fuzz(func(t *testing.T, s string) {
		// Loop forever or until it crashes.
		parser := expr.NewParser()
		parser.Parse(s)
	})
}

func (s *ExprSuite) TestBindTypesErrors(c *C) {
	type NoTags struct {
		S string
	}
	type myArray [10]any
	type myMap map[string]any
	tests := []struct {
		query       string
		typeSamples []any
		err         string
	}{{
		query:       "SELECT (p.name, t.id) AS (&Address.id) FROM t",
		typeSamples: []any{Address{}},
		err:         "cannot prepare statement: output expression: mismatched number of columns and target types: (p.name, t.id) AS (&Address.id)",
	}, {
		query:       "SELECT (p.name) AS (&Address.district, &Address.street) FROM t",
		typeSamples: []any{Address{}},
		err:         "cannot prepare statement: output expression: mismatched number of columns and target types: (p.name) AS (&Address.district, &Address.street)",
	}, {
		query:       "SELECT (&Address.*, &Address.id) FROM t",
		typeSamples: []any{Address{}, Person{}},
		err:         `cannot prepare statement: tag "id" of struct "Address" appears more than once in output expressions`,
	}, {
		query:       "SELECT (&M.id, &M.id) FROM t",
		typeSamples: []any{sqlair.M{}},
		err:         `cannot prepare statement: key "id" of map "M" appears more than once in output expressions`,
	}, {
		query:       "SELECT (p.*, t.name) AS (&Address.*) FROM t",
		typeSamples: []any{Address{}},
		err:         "cannot prepare statement: output expression: invalid asterisk in columns: (p.*, t.name) AS (&Address.*)",
	}, {
		query:       "SELECT (name, p.*) AS (&Person.id, &Person.*) FROM t",
		typeSamples: []any{Address{}, Person{}},
		err:         "cannot prepare statement: output expression: invalid asterisk in columns: (name, p.*) AS (&Person.id, &Person.*)",
	}, {
		query:       "SELECT (&Person.*, &Person.*) FROM t",
		typeSamples: []any{Address{}, Person{}},
		err:         `cannot prepare statement: tag "address_id" of struct "Person" appears more than once in output expressions`,
	}, {
		query:       "SELECT (p.*, t.*) AS (&Address.*) FROM t",
		typeSamples: []any{Address{}},
		err:         "cannot prepare statement: output expression: invalid asterisk in columns: (p.*, t.*) AS (&Address.*)",
	}, {
		query:       "SELECT (id, name) AS (&Person.id, &Address.*) FROM t",
		typeSamples: []any{Address{}, Person{}},
		err:         "cannot prepare statement: output expression: invalid asterisk in types: (id, name) AS (&Person.id, &Address.*)",
	}, {
		query:       "SELECT (name, id) AS (&Person.*, &Address.id) FROM t",
		typeSamples: []any{Address{}, Person{}},
		err:         "cannot prepare statement: output expression: invalid asterisk in types: (name, id) AS (&Person.*, &Address.id)",
	}, {
		query:       "SELECT (name, id) AS (&Person.*, &Address.*) FROM t",
		typeSamples: []any{Address{}, Person{}},
		err:         "cannot prepare statement: output expression: invalid asterisk in types: (name, id) AS (&Person.*, &Address.*)",
	}, {
		query:       "SELECT street FROM t WHERE x = $Address.number",
		typeSamples: []any{Address{}},
		err:         `cannot prepare statement: input expression: type "Address" has no "number" db tag: $Address.number`,
	}, {
		query:       "SELECT (street, road) AS (&Address.*) FROM t",
		typeSamples: []any{Address{}},
		err:         `cannot prepare statement: output expression: type "Address" has no "road" db tag: (street, road) AS (&Address.*)`,
	}, {
		query:       "SELECT &Address.road FROM t",
		typeSamples: []any{Address{}},
		err:         `cannot prepare statement: output expression: type "Address" has no "road" db tag: &Address.road`,
	}, {
		query:       "SELECT street FROM t WHERE x = $Address.street",
		typeSamples: []any{Person{}, Manager{}},
		err:         `cannot prepare statement: input expression: parameter with type "Address" missing (have "Manager", "Person"): $Address.street`,
	}, {
		query:       "SELECT street AS &Address.street FROM t",
		typeSamples: []any{},
		err:         `cannot prepare statement: output expression: parameter with type "Address" missing: street AS &Address.street`,
	}, {
		query:       "SELECT street AS &Address.id FROM t",
		typeSamples: []any{Person{}},
		err:         `cannot prepare statement: output expression: parameter with type "Address" missing (have "Person"): street AS &Address.id`,
	}, {
		query:       "SELECT * AS &Person.* FROM t",
		typeSamples: []any{func() {}},
		err:         `cannot prepare statement: need supported type, got func`,
	}, {
		query:       "SELECT * AS &Person.* FROM t",
		typeSamples: []any{&Person{}},
		err:         `cannot prepare statement: need non-pointer type, got pointer to struct`,
	}, {
		query:       "SELECT * AS &Person.* FROM t",
		typeSamples: []any{(*Person)(nil)},
		err:         `cannot prepare statement: need non-pointer type, got pointer to struct`,
	}, {
		query:       "SELECT * AS &Person.* FROM t",
		typeSamples: []any{map[string]any{}},
		err:         `cannot prepare statement: cannot use anonymous map`,
	}, {
		query:       "SELECT * AS &Person.* FROM t",
		typeSamples: []any{nil},
		err:         `cannot prepare statement: need supported value, got nil`,
	}, {
		query:       "SELECT * AS &.* FROM t",
		typeSamples: []any{struct{ f int }{f: 1}},
		err:         `cannot prepare statement: cannot use anonymous struct`,
	}, {
		query:       "SELECT &NoTags.* FROM t",
		typeSamples: []any{NoTags{}},
		err:         `cannot prepare statement: output expression: no "db" tags found in struct "NoTags": &NoTags.*`,
	}, {
		query:       "SELECT street FROM t WHERE x = $Address[:]",
		typeSamples: []any{Person{}, Manager{}, Address{}},
		err:         `cannot prepare statement: input expression: cannot use slice syntax with struct: $Address[:]`,
	}, {
		query:       "SELECT name FROM person WHERE id IN ($M[:])",
		typeSamples: []any{M{}},
		err:         `cannot prepare statement: input expression: cannot use slice syntax with map: $M[:]`,
	}, {
		query:       "SELECT &S.* FROM person",
		typeSamples: []any{sqlair.S{}},
		err:         `cannot prepare statement: output expression: cannot use slice with asterisk: &S.*`,
	}, {
		query:       "SELECT &S.one FROM person",
		typeSamples: []any{sqlair.S{}},
		err:         `cannot prepare statement: output expression: cannot get named member of slice: &S.one`,
	}, {
		query:       "SELECT street FROM t WHERE x IN ($int[:])",
		typeSamples: []any{[]int{}},
		err:         `cannot prepare statement: cannot use anonymous slice`,
	}, {
		query:       "SELECT street FROM t WHERE x IN ($myArray[:])",
		typeSamples: []any{myArray{}},
		err:         `cannot prepare statement: need supported type, got array`,
	}, {
		query:       "INSERT INTO t (*) VALUES ($M.*)",
		typeSamples: []any{sqlair.M{}},
		err:         `cannot prepare statement: input expression: cannot use map with asterisk unless columns are specified: (*) VALUES ($M.*)`,
	}, {
		query:       "INSERT INTO person (id, street) VALUES ($M.*, $myMap.*)",
		typeSamples: []any{sqlair.M{}, myMap{}},
		err:         `cannot prepare statement: input expression: cannot use more than one map with asterisk: (id, street) VALUES ($M.*, $myMap.*)`,
	}, {
		query:       "INSERT INTO t (*) VALUES ($S.*)",
		typeSamples: []any{sqlair.S{}},
		err:         `cannot prepare statement: input expression: cannot use slice with asterisk: (*) VALUES ($S.*)`,
	}, {
		query:       "INSERT INTO t (col1, col2) VALUES ($S.*)",
		typeSamples: []any{sqlair.S{}},
		err:         `cannot prepare statement: input expression: cannot use slice with asterisk: (col1, col2) VALUES ($S.*)`,
	}, {
		query:       "INSERT INTO t (*) VALUES ($Person.missing)",
		typeSamples: []any{Person{}},
		err:         `cannot prepare statement: input expression: type "Person" has no "missing" db tag: (*) VALUES ($Person.missing)`,
	}, {
		query:       "INSERT INTO t (missing) VALUES ($Person.*)",
		typeSamples: []any{Person{}},
		err:         `cannot prepare statement: input expression: missing type that provides column "missing": (missing) VALUES ($Person.*)`,
	}, {
		query:       "INSERT INTO t (id) VALUES ($Person.id, $Address.*)",
		typeSamples: []any{Person{}, Address{}},
		err:         `cannot prepare statement: input expression: more than one type provides column "id": (id) VALUES ($Person.id, $Address.*)`,
	}, {
		query:       "INSERT INTO t (id) VALUES ($Person.*, $Address.*)",
		typeSamples: []any{Person{}, Address{}},
		err:         `cannot prepare statement: input expression: more than one type provides column "id": (id) VALUES ($Person.*, $Address.*)`,
	}}

	for i, test := range tests {
		parser := expr.NewParser()
		parsedExpr, err := parser.Parse(test.query)
		c.Assert(err, IsNil)
		_, err = parsedExpr.BindTypes(test.typeSamples...)
		if err != nil {
			c.Assert(err.Error(), Equals, test.err,
				Commentf("test %d failed:\nquery: %q\ntypeSamples:'%+v'", i, test.query, test.typeSamples))
		} else {
			c.Errorf("test %d failed:\nexpected err: %q but got nil\nquery: %q\ntypeSamples:'%+v'", i, test.err, test.query, test.typeSamples)
		}
	}
}

func (s *ExprSuite) TestMapError(c *C) {
	type InvalidMap map[int]any
	type CustomMap map[string]int
	type M struct {
		F string `db:"id"`
	}
	tests := []struct {
		summary string
		input   string
		args    []any
		expect  string
	}{{
		"all output into map star",
		"SELECT &M.* FROM person WHERE name = 'Fred'",
		[]any{sqlair.M{}},
		"cannot prepare statement: output expression: cannot use map with asterisk unless columns are specified: &M.*",
	}, {
		"all output into map star from table star",
		"SELECT p.* AS &M.* FROM person WHERE name = 'Fred'",
		[]any{sqlair.M{}},
		"cannot prepare statement: output expression: cannot use map with asterisk unless columns are specified: p.* AS &M.*",
	}, {
		"all output into map star from lone star",
		"SELECT * AS &CustomMap.* FROM person WHERE name = 'Fred'",
		[]any{CustomMap{}},
		"cannot prepare statement: output expression: cannot use map with asterisk unless columns are specified: * AS &CustomMap.*",
	}, {
		"invalid map",
		"SELECT * AS &InvalidMap.* FROM person WHERE name = 'Fred'",
		[]any{InvalidMap{}},
		"cannot prepare statement: map type InvalidMap must have key type string, found type int",
	}, {
		"clashing map and struct names",
		"SELECT * AS &M.* FROM person WHERE name = $M.id",
		[]any{M{}, sqlair.M{}},
		`cannot prepare statement: two types found with name "M": "expr_test.M" and "sqlair.M"`,
	}}
	for _, test := range tests {
		parser := expr.NewParser()
		parsedExpr, err := parser.Parse(test.input)
		c.Assert(err, IsNil)
		_, err = parsedExpr.BindTypes(test.args...)
		c.Assert(err.Error(), Equals, test.expect)
	}
}

func (s *ExprSuite) TestBindInputsError(c *C) {
	tests := []struct {
		query       string
<<<<<<< HEAD
		typeSamples []any
		inputArgs   []any
=======
		prepareArgs []any
		queryArgs   []any
		queryValues []any
	}{{
		"SELECT * AS &Address.* FROM t WHERE x = $Person.name",
		[]any{Address{}, Person{}},
		[]any{Person{Fullname: "Jimany Johnson"}},
		[]any{sql.Named("sqlair_0", "Jimany Johnson")},
	}, {
		"SELECT foo FROM t WHERE x = $Address.street, y = $Person.id",
		[]any{Person{}, Address{}},
		[]any{Person{ID: 666}, Address{Street: "Highway to Hell"}},
		[]any{sql.Named("sqlair_0", "Highway to Hell"), sql.Named("sqlair_1", 666)},
	}, {
		"SELECT foo FROM t WHERE x = $Address.street, y = $Person.id",
		[]any{Person{}, Address{}},
		[]any{&Person{ID: 666}, &Address{Street: "Highway to Hell"}},
		[]any{sql.Named("sqlair_0", "Highway to Hell"), sql.Named("sqlair_1", 666)},
	}, {
		"SELECT * AS &Address.* FROM t WHERE x = $M.fullname",
		[]any{Address{}, sqlair.M{}},
		[]any{sqlair.M{"fullname": "Jimany Johnson"}},
		[]any{sql.Named("sqlair_0", "Jimany Johnson")},
	}, {
		"SELECT foo FROM t WHERE x = $M.street, y = $Person.id",
		[]any{Person{}, sqlair.M{}},
		[]any{Person{ID: 666}, sqlair.M{"street": "Highway to Hell"}},
		[]any{sql.Named("sqlair_0", "Highway to Hell"), sql.Named("sqlair_1", 666)},
	}, {
		"SELECT * AS &Address.* FROM t WHERE x = $StringMap.fullname",
		[]any{Address{}, StringMap{}},
		[]any{StringMap{"fullname": "Jimany Johnson"}},
		[]any{sql.Named("sqlair_0", "Jimany Johnson")},
	}, {
		"SELECT foo FROM t WHERE x = $StringMap.street, y = $Person.id",
		[]any{Person{}, StringMap{}},
		[]any{Person{ID: 666}, StringMap{"street": "Highway to Hell"}},
		[]any{sql.Named("sqlair_0", "Highway to Hell"), sql.Named("sqlair_1", 666)},
	}, {
		"SELECT FROM person WHERE id = $Unicode我Struct.საფოსტო",
		[]any{Unicode我Struct{}},
		[]any{Unicode我Struct{X人: 30}},
		[]any{sql.Named("sqlair_0", 30)},
	}}
	for _, t := range tests {
		parser := expr.NewParser()
		parsedExpr, err := parser.Parse(t.query)
		if err != nil {
			c.Fatal(err)
		}

		preparedExpr, err := parsedExpr.Prepare(t.prepareArgs...)
		if err != nil {
			c.Fatal(err)
		}

		query, err := preparedExpr.Query(t.queryArgs...)
		if err != nil {
			c.Fatal(err)
		}

		c.Assert(query.QueryArgs(), DeepEquals, t.queryValues)
	}
}

func (s *ExprSuite) TestQueryError(c *C) {
	tests := []struct {
		query       string
		prepareArgs []any
		queryArgs   []any
>>>>>>> 16ef92d8
		err         string
	}{{
		query:       "SELECT street FROM t WHERE x = $Address.street, y = $Person.name",
		typeSamples: []any{Address{}, Person{}},
		inputArgs:   []any{Address{Street: "Dead end road"}},
		err:         `invalid input parameter: parameter with type "Person" missing (have "Address")`,
	}, {
		query:       "SELECT street FROM t WHERE x = $Address.street, y = $Person.name",
		typeSamples: []any{Address{}, Person{}},
		inputArgs:   []any{nil, Person{Fullname: "Monty Bingles"}},
		err:         "invalid input parameter: got nil argument",
	}, {
		query:       "SELECT street FROM t WHERE x = $M.x",
		typeSamples: []any{sqlair.M{}},
		inputArgs:   []any{(sqlair.M)(nil)},
		err:         "invalid input parameter: got nil M",
	}, {
		query:       "SELECT street FROM t WHERE x = $Address.street, y = $Person.name",
		typeSamples: []any{Address{}, Person{}},
		inputArgs:   []any{(*Person)(nil)},
		err:         "invalid input parameter: got nil pointer to Person",
	}, {
		query:       "SELECT street FROM t WHERE x = $Address.street",
		typeSamples: []any{Address{}},
		inputArgs:   []any{8},
		err:         "invalid input parameter: need supported value, got int",
	}, {
		query:       "SELECT street FROM t WHERE x = $Address.street",
		typeSamples: []any{Address{}},
		inputArgs:   []any{Address{}, Person{}},
		err:         `invalid input parameter: "Person" not referenced in query`,
	}, {
		query:       "SELECT * AS &Address.* FROM t WHERE x = $M.Fullname",
		typeSamples: []any{Address{}, sqlair.M{}},
		inputArgs:   []any{sqlair.M{"fullname": "Jimany Johnson"}},
		err:         `invalid input parameter: map "M" does not contain key "Fullname"`,
	}, {
		query:       "SELECT foo FROM t WHERE x = $M.street, y = $Person.id",
		typeSamples: []any{Person{}, sqlair.M{}},
		inputArgs:   []any{Person{ID: 666}, sqlair.M{"Street": "Highway to Hell"}},
		err:         `invalid input parameter: map "M" does not contain key "street"`,
	}, {
		query:       "SELECT street FROM t WHERE x = $Address.street, y = $Person.name",
		typeSamples: []any{Address{}, Person{}},
		inputArgs:   []any{},
		err:         `invalid input parameter: parameter with type "Address" missing`,
	}, {
		query:       "SELECT street FROM t WHERE x = $Person.id, y = $Person.name",
		typeSamples: []any{Person{}},
		inputArgs:   []any{Person{}, Person{}},
		err:         `invalid input parameter: type "Person" provided more than once`,
	}, {
		query:       "SELECT street FROM t WHERE x IN ($S[:])",
		typeSamples: []any{sqlair.S{}},
		inputArgs:   []any{[]any{}},
		err:         `invalid input parameter: cannot use anonymous slice`,
	}, {
		query:       "SELECT street FROM t WHERE x = $M.street",
		typeSamples: []any{sqlair.M{}},
		inputArgs:   []any{(sqlair.M)(nil)},
		err:         `invalid input parameter: got nil M`,
	}}

	outerP := Person{}
	// Person shadows the Person struct in the tests above
	type Person struct {
		ID         int    `db:"id"`
		Fullname   string `db:"name"`
		PostalCode int    `db:"address_id"`
	}
	shadowedP := Person{}

	testsShadowed := []struct {
		query       string
		typeSamples []any
		inputArgs   []any
		err         string
	}{{
		query:       "SELECT street FROM t WHERE y = $Person.name",
		typeSamples: []any{outerP},
		inputArgs:   []any{shadowedP},
		err:         `invalid input parameter: parameter with type "expr_test.Person" missing, have type with same name: "expr_test.Person"`,
	}}

	tests = append(tests, testsShadowed...)

	for i, t := range tests {
		parser := expr.NewParser()
		parsedExpr, err := parser.Parse(t.query)
		c.Assert(err, IsNil)

		typedExpr, err := parsedExpr.BindTypes(t.typeSamples...)
		c.Assert(err, IsNil)

		_, err = typedExpr.BindInputs(t.inputArgs...)
		if err != nil {
			c.Assert(err.Error(), Equals, t.err,
				Commentf("test %d failed:\nquery: %s", i, t.query))
		} else {
			c.Errorf("test %d failed:\nexpected err: %q but got nil\nquery: %q", i, t.err, t.query)
		}
	}
}<|MERGE_RESOLUTION|>--- conflicted
+++ resolved
@@ -46,6 +46,11 @@
 	Qu int `db:"'???'"`
 }
 
+type NumberLiteralColumn struct {
+	Zero int `db:"0"`
+	One  int `db:"1"`
+}
+
 type M map[string]any
 
 type lowerCaseMap map[string]any
@@ -54,17 +59,15 @@
 
 type StringMap map[string]string
 
-<<<<<<< HEAD
 type IntSlice []int
 
 type StringSlice []string
-=======
+
 type Unicode我Struct struct {
 	X人 int    `db:"საფოსტო"`
 	X我 int    `db:"住所"`
 	X这 string `db:"鑑別"`
 }
->>>>>>> 16ef92d8
 
 var tests = []struct {
 	summary        string
@@ -81,8 +84,8 @@
 	typeSamples:    []any{Person{}},
 	expectedSQL:    "SELECT p.address_id AS _sqlair_0, p.id AS _sqlair_1, p.name AS _sqlair_2",
 }, {
-	summary:        "spaces and tabs",
-	query:          "SELECT p.* 	AS 		   &Person.*",
+	summary: "spaces and tabs",
+	query: "SELECT p.* 	AS 		   &Person.*",
 	expectedParsed: "[Bypass[SELECT ] Output[[p.*] [Person.*]]]",
 	typeSamples:    []any{Person{}},
 	expectedSQL:    "SELECT p.address_id AS _sqlair_0, p.id AS _sqlair_1, p.name AS _sqlair_2",
@@ -349,7 +352,6 @@
 	expectedSQL: `SELECT name FROM person WHERE id =@sqlair_0+@sqlair_1/@sqlair_2-
 	(@sqlair_3%@sqlair_4)-@sqlair_5|@sqlair_6<@sqlair_7<>@sqlair_8`,
 }, {
-<<<<<<< HEAD
 	summary:        "insert array",
 	query:          "INSERT INTO arr VALUES (ARRAY[[1,2],[$HardMaths.x,4]], ARRAY[[5,6],[$HardMaths.y,8]]);",
 	expectedParsed: "[Bypass[INSERT INTO arr VALUES (ARRAY[[1,2],[] Input[HardMaths.x] Bypass[,4]], ARRAY[[5,6],[] Input[HardMaths.y] Bypass[,8]]);]]",
@@ -523,49 +525,58 @@
 	inputArgs:      []any{Person{ID: 34, Fullname: "John Doe"}},
 	expectedParams: []any{"John Doe", 34},
 	expectedSQL:    `INSERT INTO person VALUES (@sqlair_0, "random string", @sqlair_1)`,
-=======
-	"insert array",
-	"INSERT INTO arr VALUES (ARRAY[[1,2],[$HardMaths.x,4]], ARRAY[[5,6],[$HardMaths.y,8]]);",
-	"[Bypass[INSERT INTO arr VALUES (ARRAY[[1,2],[] Input[HardMaths.x] Bypass[,4]], ARRAY[[5,6],[] Input[HardMaths.y] Bypass[,8]]);]]",
-	[]any{HardMaths{}},
-	"INSERT INTO arr VALUES (ARRAY[[1,2],[@sqlair_0,4]], ARRAY[[5,6],[@sqlair_1,8]]);",
-}, {
-	"lower case struct",
-	"SELECT &lowerCaseMap.x FROM person",
-	"[Bypass[SELECT ] Output[[] [lowerCaseMap.x]] Bypass[ FROM person]]",
-	[]any{lowerCaseMap{}},
-	"SELECT x AS _sqlair_0 FROM person",
-}, {
-	"unicode asterisk",
-	"SELECT &Unicode我Struct.* FROM person WHERE id = 30",
-	"[Bypass[SELECT ] Output[[] [Unicode我Struct.*]] Bypass[ FROM person WHERE id = 30]]",
-	[]any{Unicode我Struct{}},
-	"SELECT საფოსტო AS _sqlair_0, 住所 AS _sqlair_1, 鑑別 AS _sqlair_2 FROM person WHERE id = 30",
-}, {
-	"unicode explicit",
-	"SELECT &Unicode我Struct.საფოსტო, &Unicode我Struct.住所, &Unicode我Struct.鑑別 FROM person WHERE id = $Unicode我Struct.საფოსტო",
-	"[Bypass[SELECT ] Output[[] [Unicode我Struct.საფოსტო]] Bypass[, ] Output[[] [Unicode我Struct.住所]] Bypass[, ] Output[[] [Unicode我Struct.鑑別]] Bypass[ FROM person WHERE id = ] Input[Unicode我Struct.საფოსტო]]",
-	[]any{Unicode我Struct{}},
-	"SELECT საფოსტო AS _sqlair_0, 住所 AS _sqlair_1, 鑑別 AS _sqlair_2 FROM person WHERE id = @sqlair_0",
-}, {
-	"unicode rename",
-	"SELECT (鑑別, мяч) AS (&Unicode我Struct.საფოსტო, &Unicode我Struct.鑑別) FROM person WHERE id = 30",
-	"[Bypass[SELECT ] Output[[鑑別 мяч] [Unicode我Struct.საფოსტო Unicode我Struct.鑑別]] Bypass[ FROM person WHERE id = 30]]",
-	[]any{Unicode我Struct{}},
-	"SELECT 鑑別 AS _sqlair_0, мяч AS _sqlair_1 FROM person WHERE id = 30",
-}, {
-	"empty input",
-	"",
-	"[]",
-	[]any{},
-	"",
-}, {
-	"quoted column names",
-	`SELECT ("!!!", '???') AS (&QuotedColumnNames.*) FROM person`,
-	`[Bypass[SELECT ] Output[["!!!" '???'] [QuotedColumnNames.*]] Bypass[ FROM person]]`,
-	[]any{QuotedColumnNames{}},
-	`SELECT "!!!" AS _sqlair_0, '???' AS _sqlair_1 FROM person`,
->>>>>>> 16ef92d8
+}, {
+	summary:        "insert sql array",
+	query:          "INSERT INTO arr VALUES (ARRAY[[1,2],[$HardMaths.x,4]], ARRAY[[5,6],[$HardMaths.y,8]]);",
+	expectedParsed: "[Bypass[INSERT INTO arr VALUES (ARRAY[[1,2],[] Input[HardMaths.x] Bypass[,4]], ARRAY[[5,6],[] Input[HardMaths.y] Bypass[,8]]);]]",
+	typeSamples:    []any{HardMaths{}},
+	inputArgs:      []any{HardMaths{X: 1, Y: 2}},
+	expectedParams: []any{1, 2},
+	expectedSQL:    "INSERT INTO arr VALUES (ARRAY[[1,2],[@sqlair_0,4]], ARRAY[[5,6],[@sqlair_1,8]]);",
+}, {
+	summary:        "lower case struct",
+	query:          "SELECT &lowerCaseMap.x FROM person",
+	expectedParsed: "[Bypass[SELECT ] Output[[] [lowerCaseMap.x]] Bypass[ FROM person]]",
+	typeSamples:    []any{lowerCaseMap{}},
+	expectedSQL:    "SELECT x AS _sqlair_0 FROM person",
+}, {
+	summary:        "unicode asterisk",
+	query:          "SELECT &Unicode我Struct.* FROM person WHERE id = 30",
+	expectedParsed: "[Bypass[SELECT ] Output[[] [Unicode我Struct.*]] Bypass[ FROM person WHERE id = 30]]",
+	typeSamples:    []any{Unicode我Struct{}},
+	expectedSQL:    "SELECT საფოსტო AS _sqlair_0, 住所 AS _sqlair_1, 鑑別 AS _sqlair_2 FROM person WHERE id = 30",
+}, {
+	summary:        "unicode explicit",
+	query:          "SELECT &Unicode我Struct.საფოსტო, &Unicode我Struct.住所, &Unicode我Struct.鑑別 FROM person WHERE id = $Unicode我Struct.鑑別",
+	expectedParsed: "[Bypass[SELECT ] Output[[] [Unicode我Struct.საფოსტო]] Bypass[, ] Output[[] [Unicode我Struct.住所]] Bypass[, ] Output[[] [Unicode我Struct.鑑別]] Bypass[ FROM person WHERE id = ] Input[Unicode我Struct.鑑別]]",
+	typeSamples:    []any{Unicode我Struct{}},
+	inputArgs:      []any{Unicode我Struct{X这: "საფოსტო"}},
+	expectedParams: []any{"საფოსტო"},
+	expectedSQL:    "SELECT საფოსტო AS _sqlair_0, 住所 AS _sqlair_1, 鑑別 AS _sqlair_2 FROM person WHERE id = @sqlair_0",
+}, {
+	summary:        "unicode rename",
+	query:          "SELECT (鑑別, мяч) AS (&Unicode我Struct.საფოსტო, &Unicode我Struct.鑑別) FROM person WHERE id = 30",
+	expectedParsed: "[Bypass[SELECT ] Output[[鑑別 мяч] [Unicode我Struct.საფოსტო Unicode我Struct.鑑別]] Bypass[ FROM person WHERE id = 30]]",
+	typeSamples:    []any{Unicode我Struct{}},
+	expectedSQL:    "SELECT 鑑別 AS _sqlair_0, мяч AS _sqlair_1 FROM person WHERE id = 30",
+}, {
+	summary:        "empty input",
+	query:          "",
+	expectedParsed: "[]",
+	typeSamples:    []any{},
+	expectedSQL:    "",
+}, {
+	summary:        "quoted column names",
+	query:          `SELECT ("!!!", '???') AS (&QuotedColumnNames.*) FROM person`,
+	expectedParsed: `[Bypass[SELECT ] Output[["!!!" '???'] [QuotedColumnNames.*]] Bypass[ FROM person]]`,
+	typeSamples:    []any{QuotedColumnNames{}},
+	expectedSQL:    `SELECT "!!!" AS _sqlair_0, '???' AS _sqlair_1 FROM person`,
+}, {
+	summary:        "literal numbers for columns",
+	query:          `SELECT 1 AS &M.rowExists, 0 AS &NumberLiteralColumn.*, &NumberLiteralColumn.1 FROM person`,
+	expectedParsed: `[Bypass[SELECT ] Output[[1] [M.rowExists]] Bypass[, ] Output[[0] [NumberLiteralColumn.*]] Bypass[, ] Output[[] [NumberLiteralColumn.1]] Bypass[ FROM person]]`,
+	typeSamples:    []any{NumberLiteralColumn{}, sqlair.M{}},
+	expectedSQL:    `SELECT 1 AS _sqlair_0, 0 AS _sqlair_1, 1 AS _sqlair_2 FROM person`,
 }}
 
 func (s *ExprSuite) TestExprPkg(c *C) {
@@ -581,7 +592,7 @@
 		c.Assert(err, IsNil,
 			Commentf("test %d failed (Parse):\nsummary:  %s\nquery:    %s\nexpected: %s\nerr:      %s\n",
 				i, t.summary, t.query, t.expectedParsed, err))
-		c.Assert(parsedExpr.String(), Equals, t.expectedParsed,
+		c.Check(parsedExpr.String(), Equals, t.expectedParsed,
 			Commentf("test %d failed (Parse):\nsummary: %s\nquery:   %s\n", i, t.summary, t.query))
 
 		typedExpr, err = parsedExpr.BindTypes(t.typeSamples...)
@@ -594,8 +605,8 @@
 			Commentf("test %d failed (BindInputs):\nsummary: %s\nquery: %s\nexpected: %s\nerr: %s\n",
 				i, t.summary, t.query, t.expectedSQL, err))
 
-		c.Assert(primedQuery.SQL(), Equals, t.expectedSQL, Commentf("test %d failed (SQL):\nsummary: %s\nquery: %s\n",
-			i, t.summary, t.query, t.expectedSQL, primedQuery.SQL()))
+		c.Check(primedQuery.SQL(), Equals, t.expectedSQL, Commentf("test %d failed (SQL):\nsummary: %s\nquery: %s\n",
+			i, t.summary, t.query))
 
 		if t.inputArgs != nil {
 			params := primedQuery.Params()
@@ -603,9 +614,9 @@
 				Commentf("test %d failed (Query Params):\nsummary: %s\nquery: %s\n", i, t.summary, t.query))
 			for paramIndex, param := range params {
 				param := param.(sql.NamedArg)
-				c.Assert(param.Name, Equals, "sqlair_"+strconv.Itoa(paramIndex),
+				c.Check(param.Name, Equals, "sqlair_"+strconv.Itoa(paramIndex),
 					Commentf("test %d failed (Query Params):\nsummary: %s\nquery: %s\n", i, t.summary, t.query))
-				c.Assert(param.Value, Equals, t.expectedParams[paramIndex],
+				c.Check(param.Value, Equals, t.expectedParams[paramIndex],
 					Commentf("test %d failed (Query Params):\nsummary: %s\nquery: %s\n", i, t.summary, t.query))
 			}
 		}
@@ -1001,81 +1012,8 @@
 func (s *ExprSuite) TestBindInputsError(c *C) {
 	tests := []struct {
 		query       string
-<<<<<<< HEAD
 		typeSamples []any
 		inputArgs   []any
-=======
-		prepareArgs []any
-		queryArgs   []any
-		queryValues []any
-	}{{
-		"SELECT * AS &Address.* FROM t WHERE x = $Person.name",
-		[]any{Address{}, Person{}},
-		[]any{Person{Fullname: "Jimany Johnson"}},
-		[]any{sql.Named("sqlair_0", "Jimany Johnson")},
-	}, {
-		"SELECT foo FROM t WHERE x = $Address.street, y = $Person.id",
-		[]any{Person{}, Address{}},
-		[]any{Person{ID: 666}, Address{Street: "Highway to Hell"}},
-		[]any{sql.Named("sqlair_0", "Highway to Hell"), sql.Named("sqlair_1", 666)},
-	}, {
-		"SELECT foo FROM t WHERE x = $Address.street, y = $Person.id",
-		[]any{Person{}, Address{}},
-		[]any{&Person{ID: 666}, &Address{Street: "Highway to Hell"}},
-		[]any{sql.Named("sqlair_0", "Highway to Hell"), sql.Named("sqlair_1", 666)},
-	}, {
-		"SELECT * AS &Address.* FROM t WHERE x = $M.fullname",
-		[]any{Address{}, sqlair.M{}},
-		[]any{sqlair.M{"fullname": "Jimany Johnson"}},
-		[]any{sql.Named("sqlair_0", "Jimany Johnson")},
-	}, {
-		"SELECT foo FROM t WHERE x = $M.street, y = $Person.id",
-		[]any{Person{}, sqlair.M{}},
-		[]any{Person{ID: 666}, sqlair.M{"street": "Highway to Hell"}},
-		[]any{sql.Named("sqlair_0", "Highway to Hell"), sql.Named("sqlair_1", 666)},
-	}, {
-		"SELECT * AS &Address.* FROM t WHERE x = $StringMap.fullname",
-		[]any{Address{}, StringMap{}},
-		[]any{StringMap{"fullname": "Jimany Johnson"}},
-		[]any{sql.Named("sqlair_0", "Jimany Johnson")},
-	}, {
-		"SELECT foo FROM t WHERE x = $StringMap.street, y = $Person.id",
-		[]any{Person{}, StringMap{}},
-		[]any{Person{ID: 666}, StringMap{"street": "Highway to Hell"}},
-		[]any{sql.Named("sqlair_0", "Highway to Hell"), sql.Named("sqlair_1", 666)},
-	}, {
-		"SELECT FROM person WHERE id = $Unicode我Struct.საფოსტო",
-		[]any{Unicode我Struct{}},
-		[]any{Unicode我Struct{X人: 30}},
-		[]any{sql.Named("sqlair_0", 30)},
-	}}
-	for _, t := range tests {
-		parser := expr.NewParser()
-		parsedExpr, err := parser.Parse(t.query)
-		if err != nil {
-			c.Fatal(err)
-		}
-
-		preparedExpr, err := parsedExpr.Prepare(t.prepareArgs...)
-		if err != nil {
-			c.Fatal(err)
-		}
-
-		query, err := preparedExpr.Query(t.queryArgs...)
-		if err != nil {
-			c.Fatal(err)
-		}
-
-		c.Assert(query.QueryArgs(), DeepEquals, t.queryValues)
-	}
-}
-
-func (s *ExprSuite) TestQueryError(c *C) {
-	tests := []struct {
-		query       string
-		prepareArgs []any
-		queryArgs   []any
->>>>>>> 16ef92d8
 		err         string
 	}{{
 		query:       "SELECT street FROM t WHERE x = $Address.street, y = $Person.name",

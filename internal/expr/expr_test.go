package expr_test

import (
	"database/sql"
	"testing"

	"github.com/canonical/sqlair"
	"github.com/canonical/sqlair/internal/expr"
	. "gopkg.in/check.v1"
)

// Hook up gocheck into the "go test" runner.
func TestExpr(t *testing.T) { TestingT(t) }

type ExprSuite struct{}

var _ = Suite(&ExprSuite{})

type Address struct {
	ID       int    `db:"id"`
	District string `db:"district"`
	Street   string `db:"street"`
}

type Person struct {
	ID         int    `db:"id"`
	Fullname   string `db:"name"`
	PostalCode int    `db:"address_id"`
}

type Manager Person

type District struct{}

type HardMaths struct {
	X    int `db:"x"`
	Y    int `db:"y"`
	Z    int `db:"z"`
	Coef int `db:"coef"`
}

type M map[string]any

type IntMap map[string]int

type StringMap map[string]string

var tests = []struct {
	summary          string
	query            string
	expectedParsed   string
	prepareArgs      []any
	expectedPrepared string
}{{
	"star table as output",
	"SELECT p.* AS &Person.*",
	"[Bypass[SELECT ] Output[[p.*] [Person.*]]]",
	[]any{Person{}},
	"SELECT p.address_id AS _sqlair_0, p.id AS _sqlair_1, p.name AS _sqlair_2",
}, {
	"spaces and tabs",
	"SELECT p.* 	AS 		   &Person.*",
	"[Bypass[SELECT ] Output[[p.*] [Person.*]]]",
	[]any{Person{}},
	"SELECT p.address_id AS _sqlair_0, p.id AS _sqlair_1, p.name AS _sqlair_2",
}, {
	"new lines",
	`SELECT
		p.* AS &Person.*,
		foo
	 FROM t
	 WHERE
		foo = bar
		and
		x = y`,
	`[Bypass[SELECT
		] Output[[p.*] [Person.*]] Bypass[,
		foo
	 FROM t
	 WHERE
		foo = bar
		and
		x = y]]`,
	[]any{Person{}},
	`SELECT
		p.address_id AS _sqlair_0, p.id AS _sqlair_1, p.name AS _sqlair_2,
		foo
	 FROM t
	 WHERE
		foo = bar
		and
		x = y`,
}, {
	"comments",
	`SELECT &Person.* -- The line with &Person.* on it
FROM person /* The start of a multi line comment
It keeps going here with some weird chars /-*"/
And now it stops */ WHERE "x" = /-*'' -- The "WHERE" line
AND y =/* And now we have " */ "-- /* */" /* " some comments strings */
AND z = $Person.id -- The line with $Person.id on it
`,
	`[Bypass[SELECT ] Output[[] [Person.*]] Bypass[ -- The line with &Person.* on it
FROM person /* The start of a multi line comment
It keeps going here with some weird chars /-*"/
And now it stops */ WHERE "x" = /-*'' -- The "WHERE" line
AND y =/* And now we have " */ "-- /* */" /* " some comments strings */
AND z = ] Input[[] [Person.id]] Bypass[ -- The line with $Person.id on it
]]`,
	[]any{Person{}},
	`SELECT address_id AS _sqlair_0, id AS _sqlair_1, name AS _sqlair_2 -- The line with &Person.* on it
FROM person /* The start of a multi line comment
It keeps going here with some weird chars /-*"/
And now it stops */ WHERE "x" = /-*'' -- The "WHERE" line
AND y =/* And now we have " */ "-- /* */" /* " some comments strings */
AND z = @sqlair_0 -- The line with $Person.id on it
`,
}, {
	"comments v2",
	`SELECT (&Person.name, /* ... */ &Person.id), (&Address.id /* ... */, &Address.street) FROM p -- End of the line`,
	`[Bypass[SELECT ] Output[[] [Person.name Person.id]] Bypass[, ] Output[[] [Address.id Address.street]] Bypass[ FROM p -- End of the line]]`,
	[]any{Person{}, Address{}},
	`SELECT name AS _sqlair_0, id AS _sqlair_1, id AS _sqlair_2, street AS _sqlair_3 FROM p -- End of the line`,
}, {
	"quoted io expressions",
	`SELECT "&notAnOutput.Expression" '&notAnotherOutputExpresion.*' AS literal FROM t WHERE bar = '$NotAn.Input' AND baz = "$NotAnother.Input"`,
	`[Bypass[SELECT "&notAnOutput.Expression" '&notAnotherOutputExpresion.*' AS literal FROM t WHERE bar = '$NotAn.Input' AND baz = "$NotAnother.Input"]]`,
	[]any{},
	`SELECT "&notAnOutput.Expression" '&notAnotherOutputExpresion.*' AS literal FROM t WHERE bar = '$NotAn.Input' AND baz = "$NotAnother.Input"`,
}, {
	"star as output",
	"SELECT * AS &Person.* FROM t",
	"[Bypass[SELECT ] Output[[*] [Person.*]] Bypass[ FROM t]]",
	[]any{Person{}},
	"SELECT address_id AS _sqlair_0, id AS _sqlair_1, name AS _sqlair_2 FROM t",
}, {
	"star as output multitype",
	"SELECT * AS (&Person.*, &Address.*) FROM t",
	"[Bypass[SELECT ] Output[[*] [Person.* Address.*]] Bypass[ FROM t]]",
	[]any{Person{}, Address{}},
	"SELECT address_id AS _sqlair_0, id AS _sqlair_1, name AS _sqlair_2, district AS _sqlair_3, id AS _sqlair_4, street AS _sqlair_5 FROM t",
}, {
	"multiple multitype",
	"SELECT t.* AS (&Person.*, &M.uid), (district, street, postcode) AS (&Address.district, &Address.street, &M.postcode) FROM t",
	"[Bypass[SELECT ] Output[[t.*] [Person.* M.uid]] Bypass[, ] Output[[district street postcode] [Address.district Address.street M.postcode]] Bypass[ FROM t]]",
	[]any{Person{}, Address{}, sqlair.M{}},
	"SELECT t.address_id AS _sqlair_0, t.id AS _sqlair_1, t.name AS _sqlair_2, t.uid AS _sqlair_3, district AS _sqlair_4, street AS _sqlair_5, postcode AS _sqlair_6 FROM t",
}, {
	"input",
	"SELECT p.*, a.district FROM person AS p JOIN address AS a ON p.address_id=$Address.id WHERE p.name = $Person.name",
	"[Bypass[SELECT p.*, a.district FROM person AS p JOIN address AS a ON p.address_id=] Input[[] [Address.id]] Bypass[ WHERE p.name = ] Input[[] [Person.name]]]",
	[]any{Person{}, Address{}},
	`SELECT p.*, a.district FROM person AS p JOIN address AS a ON p.address_id=@sqlair_0 WHERE p.name = @sqlair_1`,
}, {
	"output and input",
	"SELECT &Person.* FROM table WHERE foo = $Address.id",
	"[Bypass[SELECT ] Output[[] [Person.*]] Bypass[ FROM table WHERE foo = ] Input[[] [Address.id]]]",
	[]any{Person{}, Address{}},
	`SELECT address_id AS _sqlair_0, id AS _sqlair_1, name AS _sqlair_2 FROM table WHERE foo = @sqlair_0`,
}, {
	"outputs and quote",
	"SELECT foo, &Person.id, bar, baz, &Manager.name FROM table WHERE foo = 'xx'",
	"[Bypass[SELECT foo, ] Output[[] [Person.id]] Bypass[, bar, baz, ] Output[[] [Manager.name]] Bypass[ FROM table WHERE foo = 'xx']]",
	[]any{Person{}, Manager{}},
	"SELECT foo, id AS _sqlair_0, bar, baz, name AS _sqlair_1 FROM table WHERE foo = 'xx'",
}, {
	"star output and quote",
	"SELECT * AS &Person.* FROM person WHERE name = 'Fred'",
	"[Bypass[SELECT ] Output[[*] [Person.*]] Bypass[ FROM person WHERE name = 'Fred']]",
	[]any{Person{}},
	"SELECT address_id AS _sqlair_0, id AS _sqlair_1, name AS _sqlair_2 FROM person WHERE name = 'Fred'",
}, {
	"two star outputs and quote",
	"SELECT &Person.*, a.* AS &Address.* FROM person, address a WHERE name = 'Fred'",
	"[Bypass[SELECT ] Output[[] [Person.*]] Bypass[, ] Output[[a.*] [Address.*]] Bypass[ FROM person, address a WHERE name = 'Fred']]",
	[]any{Person{}, Address{}},
	"SELECT address_id AS _sqlair_0, id AS _sqlair_1, name AS _sqlair_2, a.district AS _sqlair_3, a.id AS _sqlair_4, a.street AS _sqlair_5 FROM person, address a WHERE name = 'Fred'",
}, {
	"map input and output",
	"SELECT (p.name, a.id) AS &M.*, street AS &StringMap.*, &IntMap.id FROM person, address a WHERE name = $M.name",
	"[Bypass[SELECT ] Output[[p.name a.id] [M.*]] Bypass[, ] Output[[street] [StringMap.*]] Bypass[, ] Output[[] [IntMap.id]] Bypass[ FROM person, address a WHERE name = ] Input[[] [M.name]]]",
	[]any{sqlair.M{}, IntMap{}, StringMap{}},
	"SELECT p.name AS _sqlair_0, a.id AS _sqlair_1, street AS _sqlair_2, id AS _sqlair_3 FROM person, address a WHERE name = @sqlair_0",
}, {
	"multicolumn output v1",
	"SELECT (a.district, a.street) AS (&Address.district, &Address.street), a.id AS &Person.id FROM address AS a",
	"[Bypass[SELECT ] Output[[a.district a.street] [Address.district Address.street]] Bypass[, ] Output[[a.id] [Person.id]] Bypass[ FROM address AS a]]",
	[]any{Person{}, Address{}},
	"SELECT a.district AS _sqlair_0, a.street AS _sqlair_1, a.id AS _sqlair_2 FROM address AS a",
}, {
	"multicolumn output v2",
	"SELECT (a.district, a.id) AS (&Address.district, &Person.address_id) FROM address AS a",
	"[Bypass[SELECT ] Output[[a.district a.id] [Address.district Person.address_id]] Bypass[ FROM address AS a]]",
	[]any{Person{}, Address{}},
	"SELECT a.district AS _sqlair_0, a.id AS _sqlair_1 FROM address AS a",
}, {
	"multicolumn output v3",
	"SELECT * AS (&Person.address_id, &Address.*, &Manager.id) FROM address AS a",
	"[Bypass[SELECT ] Output[[*] [Person.address_id Address.* Manager.id]] Bypass[ FROM address AS a]]",
	[]any{Person{}, Address{}, Manager{}},
	"SELECT address_id AS _sqlair_0, district AS _sqlair_1, id AS _sqlair_2, street AS _sqlair_3, id AS _sqlair_4 FROM address AS a",
}, {
	"multicolumn output v4",
	"SELECT (a.district, a.street) AS &Address.* FROM address AS a WHERE p.name = 'Fred'",
	"[Bypass[SELECT ] Output[[a.district a.street] [Address.*]] Bypass[ FROM address AS a WHERE p.name = 'Fred']]",
	[]any{Address{}},
	"SELECT a.district AS _sqlair_0, a.street AS _sqlair_1 FROM address AS a WHERE p.name = 'Fred'",
}, {
	"multicolumn output v5",
	"SELECT (&Address.street, &Person.id) FROM address AS a WHERE p.name = 'Fred'",
	"[Bypass[SELECT ] Output[[] [Address.street Person.id]] Bypass[ FROM address AS a WHERE p.name = 'Fred']]",
	[]any{Address{}, Person{}},
	"SELECT street AS _sqlair_0, id AS _sqlair_1 FROM address AS a WHERE p.name = 'Fred'",
}, {
	"complex query v1",
	"SELECT p.* AS &Person.*, (a.district, a.street) AS &Address.*, (5+7), (col1 * col2) AS calculated_value FROM person AS p JOIN address AS a ON p.address_id = a.id WHERE p.name = 'Fred'",
	"[Bypass[SELECT ] Output[[p.*] [Person.*]] Bypass[, ] Output[[a.district a.street] [Address.*]] Bypass[, (5+7), (col1 * col2) AS calculated_value FROM person AS p JOIN address AS a ON p.address_id = a.id WHERE p.name = 'Fred']]",
	[]any{Person{}, Address{}},
	`SELECT p.address_id AS _sqlair_0, p.id AS _sqlair_1, p.name AS _sqlair_2, a.district AS _sqlair_3, a.street AS _sqlair_4, (5+7), (col1 * col2) AS calculated_value FROM person AS p JOIN address AS a ON p.address_id = a.id WHERE p.name = 'Fred'`,
}, {
	"complex query v2",
	"SELECT p.* AS &Person.*, (a.district, a.street) AS &Address.* FROM person AS p JOIN address AS a ON p .address_id = a.id WHERE p.name = 'Fred'",
	"[Bypass[SELECT ] Output[[p.*] [Person.*]] Bypass[, ] Output[[a.district a.street] [Address.*]] Bypass[ FROM person AS p JOIN address AS a ON p .address_id = a.id WHERE p.name = 'Fred']]",
	[]any{Person{}, Address{}},
	"SELECT p.address_id AS _sqlair_0, p.id AS _sqlair_1, p.name AS _sqlair_2, a.district AS _sqlair_3, a.street AS _sqlair_4 FROM person AS p JOIN address AS a ON p .address_id = a.id WHERE p.name = 'Fred'",
}, {
	"complex query v3",
	"SELECT p.* AS &Person.*, (a.district, a.street) AS &Address.* FROM person AS p JOIN address AS a ON p.address_id = a.id WHERE p.name IN (SELECT name FROM table WHERE table.n = $Person.name)",
	"[Bypass[SELECT ] Output[[p.*] [Person.*]] Bypass[, ] Output[[a.district a.street] [Address.*]] Bypass[ FROM person AS p JOIN address AS a ON p.address_id = a.id WHERE p.name IN (SELECT name FROM table WHERE table.n = ] Input[[] [Person.name]] Bypass[)]]",
	[]any{Person{}, Address{}},
	`SELECT p.address_id AS _sqlair_0, p.id AS _sqlair_1, p.name AS _sqlair_2, a.district AS _sqlair_3, a.street AS _sqlair_4 FROM person AS p JOIN address AS a ON p.address_id = a.id WHERE p.name IN (SELECT name FROM table WHERE table.n = @sqlair_0)`,
}, {
	"complex query v4",
	"SELECT p.* AS &Person.* FROM person WHERE p.name IN (SELECT name FROM table WHERE table.n = $Person.name) UNION SELECT (a.district, a.street) AS &Address.* FROM person WHERE p.name IN (SELECT name FROM table WHERE table.n = $Person.name)",
<<<<<<< HEAD
	"[Bypass[SELECT ] Output[[p.*] [Person.*]] Bypass[ FROM person WHERE p.name IN (SELECT name FROM table WHERE table.n = ] Input[[] [Person.name]] Bypass[) UNION SELECT ] Output[[a.district a.street] [Address.*]] Bypass[ FROM person WHERE p.name IN (SELECT name FROM table WHERE table.n = ] Input[[] [Person.name]] Bypass[)]]",
=======
	"[Bypass[SELECT ] Output[[p.*] [Person.*]] Bypass[ FROM person WHERE p.name IN (SELECT name FROM table WHERE table.n = ] Input[Person.name] Bypass[) UNION SELECT ] Output[[a.district a.street] [Address.*]] Bypass[ FROM person WHERE p.name IN (SELECT name FROM table WHERE table.n = ] Input[Person.name] Bypass[)]]",
>>>>>>> 577f4202
	[]any{Person{}, Address{}},
	`SELECT p.address_id AS _sqlair_0, p.id AS _sqlair_1, p.name AS _sqlair_2 FROM person WHERE p.name IN (SELECT name FROM table WHERE table.n = @sqlair_0) UNION SELECT a.district AS _sqlair_3, a.street AS _sqlair_4 FROM person WHERE p.name IN (SELECT name FROM table WHERE table.n = @sqlair_1)`,
}, {
	"complex query v5",
	"SELECT p.* AS &Person.*, &District.* FROM person AS p JOIN address AS a ON p.address_id = a.id WHERE p.name = $Person.name AND p.address_id = $Person.address_id",
	"[Bypass[SELECT ] Output[[p.*] [Person.*]] Bypass[, ] Output[[] [District.*]] Bypass[ FROM person AS p JOIN address AS a ON p.address_id = a.id WHERE p.name = ] Input[[] [Person.name]] Bypass[ AND p.address_id = ] Input[[] [Person.address_id]]]",
	[]any{Person{}, District{}},
	`SELECT p.address_id AS _sqlair_0, p.id AS _sqlair_1, p.name AS _sqlair_2,  FROM person AS p JOIN address AS a ON p.address_id = a.id WHERE p.name = @sqlair_0 AND p.address_id = @sqlair_1`,
}, {
	"complex query v6",
	"SELECT p.* AS &Person.*, FROM person AS p INNER JOIN address AS a ON p.address_id = $Address.id WHERE p.name = $Person.name AND p.address_id = $Person.address_id",
	"[Bypass[SELECT ] Output[[p.*] [Person.*]] Bypass[, FROM person AS p INNER JOIN address AS a ON p.address_id = ] Input[[] [Address.id]] Bypass[ WHERE p.name = ] Input[[] [Person.name]] Bypass[ AND p.address_id = ] Input[[] [Person.address_id]]]",
	[]any{Person{}, Address{}},
	`SELECT p.address_id AS _sqlair_0, p.id AS _sqlair_1, p.name AS _sqlair_2, FROM person AS p INNER JOIN address AS a ON p.address_id = @sqlair_0 WHERE p.name = @sqlair_1 AND p.address_id = @sqlair_2`,
}, {
	"join v1",
	"SELECT p.* AS &Person.*, m.* AS &Manager.* FROM person AS p JOIN person AS m ON p.id = m.id WHERE p.name = 'Fred'",
	"[Bypass[SELECT ] Output[[p.*] [Person.*]] Bypass[, ] Output[[m.*] [Manager.*]] Bypass[ FROM person AS p JOIN person AS m ON p.id = m.id WHERE p.name = 'Fred']]",
	[]any{Person{}, Manager{}},
	"SELECT p.address_id AS _sqlair_0, p.id AS _sqlair_1, p.name AS _sqlair_2, m.address_id AS _sqlair_3, m.id AS _sqlair_4, m.name AS _sqlair_5 FROM person AS p JOIN person AS m ON p.id = m.id WHERE p.name = 'Fred'",
}, {
	"join v2",
	"SELECT person.*, address.district FROM person JOIN address ON person.address_id = address.id WHERE person.name = 'Fred'",
	"[Bypass[SELECT person.*, address.district FROM person JOIN address ON person.address_id = address.id WHERE person.name = 'Fred']]",
	[]any{},
	"SELECT person.*, address.district FROM person JOIN address ON person.address_id = address.id WHERE person.name = 'Fred'",
}, {
	"insert values",
	"INSERT INTO person (name) VALUES $Person.name",
	"[Bypass[INSERT INTO person ] Input[[name] [Person.name]]]",
	[]any{Person{}},
	`INSERT INTO person (name) VALUES (@sqlair_0)`,
}, {
	"star insert values",
	"INSERT INTO person (name, id) VALUES ($Person.*)",
	"[Bypass[INSERT INTO person ] Input[[name id] [Person.*]]]",
	[]any{Person{}},
	`INSERT INTO person (name, id) VALUES (@sqlair_0, @sqlair_1)`,
}, {
	"multiple structs insert values",
	"INSERT INTO person (name, postalcode) VALUES ($Person.name, $Address.id)",
	"[Bypass[INSERT INTO person ] Input[[name postalcode] [Person.name Address.id]]]",
	[]any{Person{}, Address{}},
	`INSERT INTO person (name, postalcode) VALUES (@sqlair_0, @sqlair_1)`,
}, {
	"double insert values",
	"INSERT INTO person (*) VALUES ($Person.*)",
	"[Bypass[INSERT INTO person ] Input[[*] [Person.*]]]",
	[]any{Person{}},
	`INSERT INTO person (address_id, id, name) VALUES (@sqlair_0, @sqlair_1, @sqlair_2)`,
}, {
	"insert values no brackets double star",
	"INSERT INTO person (*) VALUES $Person.* ON CONFLICT DO NOTHING",
	"[Bypass[INSERT INTO person ] Input[[*] [Person.*]] Bypass[ ON CONFLICT DO NOTHING]]",
	[]any{Person{}},
	`INSERT INTO person (address_id, id, name) VALUES (@sqlair_0, @sqlair_1, @sqlair_2) ON CONFLICT DO NOTHING`,
}, {
	"insert values no brackets",
	"INSERT INTO person (name) VALUES $Person.name",
	"[Bypass[INSERT INTO person ] Input[[name] [Person.name]]]",
	[]any{Person{}},
	`INSERT INTO person (name) VALUES (@sqlair_0)`,
}, {
	"insert values old way",
	"INSERT INTO person VALUES ($Person.name, $Person.id)",
	"[Bypass[INSERT INTO person VALUES (] Input[[] [Person.name]] Bypass[, ] Input[[] [Person.id]] Bypass[)]]",
	[]any{Person{}},
	`INSERT INTO person VALUES (@sqlair_0, @sqlair_1)`,
}, {
	"ignore dollar",
	"SELECT $, dollerrow$ FROM moneytable$",
	"[Bypass[SELECT $, dollerrow$ FROM moneytable$]]",
	[]any{},
	"SELECT $, dollerrow$ FROM moneytable$",
}, {
	"escaped double quote",
	`SELECT foo FROM t WHERE t.p = "Jimmy ""Quickfingers"" Jones"`,
	`[Bypass[SELECT foo FROM t WHERE t.p = "Jimmy ""Quickfingers"" Jones"]]`,
	[]any{},
	`SELECT foo FROM t WHERE t.p = "Jimmy ""Quickfingers"" Jones"`,
}, {
	"escaped single quote",
	`SELECT foo FROM t WHERE t.p = 'Olly O''Flanagan'`,
	`[Bypass[SELECT foo FROM t WHERE t.p = 'Olly O''Flanagan']]`,
	[]any{},
	`SELECT foo FROM t WHERE t.p = 'Olly O''Flanagan'`,
}, {
	"complex escaped quotes",
	`SELECT * AS &Person.* FROM person WHERE name IN ('Lorn', 'Onos T''oolan', '', ''' ''');`,
	`[Bypass[SELECT ] Output[[*] [Person.*]] Bypass[ FROM person WHERE name IN ('Lorn', 'Onos T''oolan', '', ''' ''');]]`,
	[]any{Person{}},
	`SELECT address_id AS _sqlair_0, id AS _sqlair_1, name AS _sqlair_2 FROM person WHERE name IN ('Lorn', 'Onos T''oolan', '', ''' ''');`,
}, {
	"update",
	"UPDATE person SET person.address_id = $Address.id WHERE person.id = $Person.id",
	"[Bypass[UPDATE person SET person.address_id = ] Input[[] [Address.id]] Bypass[ WHERE person.id = ] Input[[] [Person.id]]]",
	[]any{Person{}, Address{}},
	`UPDATE person SET person.address_id = @sqlair_0 WHERE person.id = @sqlair_1`,
}, {
	"mathmatical operations",
	`SELECT name FROM person WHERE id =$HardMaths.x+$HardMaths.y/$HardMaths.z-
	($HardMaths.coef%$HardMaths.x)-$HardMaths.y|$HardMaths.z<$HardMaths.z<>$HardMaths.x`,
	`[Bypass[SELECT name FROM person WHERE id =] Input[[] [HardMaths.x]] Bypass[+] Input[[] [HardMaths.y]] Bypass[/] Input[[] [HardMaths.z]] Bypass[-
	(] Input[[] [HardMaths.coef]] Bypass[%] Input[[] [HardMaths.x]] Bypass[)-] Input[[] [HardMaths.y]] Bypass[|] Input[[] [HardMaths.z]] Bypass[<] Input[[] [HardMaths.z]] Bypass[<>] Input[[] [HardMaths.x]]]`,
	[]any{HardMaths{}},
	`SELECT name FROM person WHERE id =@sqlair_0+@sqlair_1/@sqlair_2-
	(@sqlair_3%@sqlair_4)-@sqlair_5|@sqlair_6<@sqlair_7<>@sqlair_8`,
}, {
	"insert array",
	"INSERT INTO arr VALUES (ARRAY[[1,2],[$HardMaths.x,4]], ARRAY[[5,6],[$HardMaths.y,8]]);",
	"[Bypass[INSERT INTO arr VALUES (ARRAY[[1,2],[] Input[[] [HardMaths.x]] Bypass[,4]], ARRAY[[5,6],[] Input[[] [HardMaths.y]] Bypass[,8]]);]]",
	[]any{HardMaths{}},
	"INSERT INTO arr VALUES (ARRAY[[1,2],[@sqlair_0,4]], ARRAY[[5,6],[@sqlair_1,8]]);",
}}

func (s *ExprSuite) TestExpr(c *C) {
	parser := expr.NewParser()
	for i, t := range tests {
		var (
			parsedExpr   *expr.ParsedExpr
			preparedExpr *expr.PreparedExpr
			err          error
		)
		if parsedExpr, err = parser.Parse(t.query); err != nil {
			c.Errorf("test %d failed (Parse):\nsummary: %s\nquery: %s\nexpected: %s\nerr: %s\n", i, t.summary, t.query, t.expectedParsed, err)
		} else if parsedExpr.String() != t.expectedParsed {
			c.Errorf("test %d failed (Parse):\nsummary: %s\nquery: %s\nexpected: %s\nactual:   %s\n", i, t.summary, t.query, t.expectedParsed, parsedExpr.String())
		}

		if preparedExpr, err = parsedExpr.Prepare(t.prepareArgs...); err != nil {
			c.Errorf("test %d failed (Prepare):\nsummary: %s\nquery: %s\nexpected: %s\nerr: %s\n", i, t.summary, t.query, t.expectedPrepared, err)
		} else {
			c.Check(expr.PreparedSQL(preparedExpr), Equals, t.expectedPrepared,
				Commentf("test %d failed (Prepare):\nsummary: %s\nquery: %s\nexpected: %s\nactual:   %s\n", i, t.summary, t.query, t.expectedPrepared, expr.PreparedSQL(preparedExpr)))
		}
	}
}

func (s *ExprSuite) TestParseErrors(c *C) {
	tests := []struct {
		query string
		err   string
	}{{
		query: "SELECT foo FROM t WHERE x = 'dddd",
		err:   "cannot parse expression: column 28: missing closing quote in string literal",
	}, {
		query: "SELECT foo FROM t WHERE x = \"dddd",
		err:   "cannot parse expression: column 28: missing closing quote in string literal",
	}, {
		query: "SELECT foo FROM t WHERE x = \"dddd'",
		err:   "cannot parse expression: column 28: missing closing quote in string literal",
	}, {
		query: "SELECT foo FROM t WHERE x = '''",
		err:   "cannot parse expression: column 28: missing closing quote in string literal",
	}, {
		query: `SELECT foo FROM t WHERE x = '''""`,
		err:   "cannot parse expression: column 28: missing closing quote in string literal",
	}, {
		query: `SELECT foo FROM t WHERE x = """`,
		err:   "cannot parse expression: column 28: missing closing quote in string literal",
	}, {
		query: `SELECT foo FROM t WHERE x = """''`,
		err:   "cannot parse expression: column 28: missing closing quote in string literal",
	}, {
		query: `SELECT foo FROM t WHERE x = 'O'Donnell'`,
		err:   "cannot parse expression: column 38: missing closing quote in string literal",
	}, {
		query: "SELECT foo FROM t WHERE x = $Address.",
		err:   `cannot parse expression: column 37: invalid identifier suffix following "Address"`,
	}, {
		query: "SELECT foo FROM t WHERE x = $Address.&d",
		err:   `cannot parse expression: column 37: invalid identifier suffix following "Address"`,
	}, {
		query: "SELECT foo FROM t WHERE x = $Address.-",
		err:   `cannot parse expression: column 37: invalid identifier suffix following "Address"`,
	}, {
		query: "SELECT foo FROM t WHERE x = $Address",
		err:   `cannot parse expression: column 36: unqualified type, expected Address.* or Address.<db tag>`,
	}}

	for _, t := range tests {
		parser := expr.NewParser()
		expr, err := parser.Parse(t.query)
		if err != nil {
			c.Assert(err.Error(), Equals, t.err)
		} else {
			c.Errorf("Expecting %q, got nil", t.err)
		}
		c.Assert(expr, IsNil)
	}
}

func FuzzParser(f *testing.F) {
	// Add some values to the corpus.
	for _, test := range tests {
		f.Add(test.query)
	}
	f.Fuzz(func(t *testing.T, s string) {
		// Loop forever or until it crashes.
		parser := expr.NewParser()
		parser.Parse(s)
	})
}

func (s *ExprSuite) TestPrepareErrors(c *C) {
	tests := []struct {
		query       string
		prepareArgs []any
		err         string
	}{{
		query:       "SELECT (p.name, t.id) AS &Address.id FROM t",
		prepareArgs: []any{Address{}},
		err:         "cannot prepare expression: mismatched number of columns and targets in output expression: (p.name, t.id) AS &Address.id",
	}, {
		query:       "SELECT p.name AS (&Address.district, &Address.street) FROM t",
		prepareArgs: []any{Address{}},
		err:         "cannot prepare expression: mismatched number of columns and targets in output expression: p.name AS (&Address.district, &Address.street)",
	}, {
		query:       "SELECT (&Address.*, &Address.id) FROM t",
		prepareArgs: []any{Address{}, Person{}},
		err:         `cannot prepare expression: member "id" of type "Address" appears more than once`,
	}, {
		query:       "SELECT (p.*, t.name) AS &Address.* FROM t",
		prepareArgs: []any{Address{}},
		err:         "cannot prepare expression: invalid asterisk in output expression columns: (p.*, t.name) AS &Address.*",
	}, {
		query:       "SELECT (name, p.*) AS (&Person.id, &Person.*) FROM t",
		prepareArgs: []any{Address{}, Person{}},
		err:         "cannot prepare expression: invalid asterisk in output expression columns: (name, p.*) AS (&Person.id, &Person.*)",
	}, {
		query:       "SELECT (&Person.*, &Person.*) FROM t",
		prepareArgs: []any{Address{}, Person{}},
		err:         `cannot prepare expression: member "address_id" of type "Person" appears more than once`,
	}, {
		query:       "SELECT (p.*, t.*) AS &Address.* FROM t",
		prepareArgs: []any{Address{}},
		err:         "cannot prepare expression: invalid asterisk in output expression columns: (p.*, t.*) AS &Address.*",
	}, {
		query:       "SELECT (id, name) AS (&Person.id, &Address.*) FROM t",
		prepareArgs: []any{Address{}, Person{}},
		err:         "cannot prepare expression: invalid asterisk in output expression types: (id, name) AS (&Person.id, &Address.*)",
	}, {
		query:       "SELECT (name, id) AS (&Person.*, &Address.id) FROM t",
		prepareArgs: []any{Address{}, Person{}},
		err:         "cannot prepare expression: invalid asterisk in output expression types: (name, id) AS (&Person.*, &Address.id)",
	}, {
		query:       "SELECT (name, id) AS (&Person.*, &Address.*) FROM t",
		prepareArgs: []any{Address{}, Person{}},
		err:         "cannot prepare expression: invalid asterisk in output expression types: (name, id) AS (&Person.*, &Address.*)",
	}, {
		query:       "SELECT street FROM t WHERE x = $Address.number",
		prepareArgs: []any{Address{}},
		err:         `cannot prepare expression: type "Address" has no "number" db tag`,
	}, {
		query:       "SELECT (street, road) AS &Address.* FROM t",
		prepareArgs: []any{Address{}},
		err:         `cannot prepare expression: type "Address" has no "road" db tag`,
	}, {
		query:       "SELECT &Address.road FROM t",
		prepareArgs: []any{Address{}},
		err:         `cannot prepare expression: type "Address" has no "road" db tag`,
	}, {
		query:       "SELECT street FROM t WHERE x = $Address.street",
		prepareArgs: []any{Person{}},
		err:         `cannot prepare expression: type "Address" not passed as a parameter, have: Person`,
	}, {
		query:       "SELECT street AS &Address.street FROM t",
		prepareArgs: []any{},
		err:         `cannot prepare expression: type "Address" not passed as a parameter`,
	}, {
		query:       "SELECT street AS &Address.id FROM t",
		prepareArgs: []any{Person{}},
		err:         `cannot prepare expression: type "Address" not passed as a parameter, have: Person`,
	}, {
		query:       "SELECT * AS &Person.* FROM t",
		prepareArgs: []any{[]any{Person{}}},
		err:         `cannot prepare expression: need struct or map, got slice`,
	}, {
		query:       "SELECT * AS &Person.* FROM t",
		prepareArgs: []any{&Person{}},
		err:         `cannot prepare expression: need struct or map, got pointer to struct`,
	}, {
		query:       "SELECT * AS &Person.* FROM t",
		prepareArgs: []any{(*Person)(nil)},
		err:         `cannot prepare expression: need struct or map, got pointer to struct`,
	}, {
		query:       "SELECT * AS &Person.* FROM t",
		prepareArgs: []any{map[string]any{}},
		err:         `cannot prepare expression: cannot use anonymous map`,
	}, {
		query:       "SELECT * AS &Person.* FROM t",
		prepareArgs: []any{nil},
		err:         `cannot prepare expression: need struct or map, got nil`,
	}, {
		query:       "SELECT * AS &.* FROM t",
		prepareArgs: []any{struct{ f int }{f: 1}},
		err:         `cannot prepare expression: cannot use anonymous struct`,
	}, {
		query:       "INSERT INTO person (*, postalcode) VALUES ($Person.name, $Address.id)",
		prepareArgs: []any{Address{}, Person{}},
		err:         "cannot prepare expression: invalid asterisk in input expression: (*, postalcode) VALUES ($Person.name, $Address.id)",
	}, {
		query:       "INSERT INTO person (name, postalcode) VALUES ($Person.*, $Address.*)",
		prepareArgs: []any{Address{}, Person{}},
		err:         "cannot prepare expression: invalid asterisk in input expression types: (name, postalcode) VALUES ($Person.*, $Address.*)",
	}, {
		query:       "INSERT INTO person (postalcode) VALUES ($Person.name, $Address.id)",
		prepareArgs: []any{Address{}, Person{}},
		err:         "cannot prepare expression: mismatched number of columns and targets in input expression: (postalcode) VALUES ($Person.name, $Address.id)",
	}}

	for i, test := range tests {
		parser := expr.NewParser()
		parsedExpr, err := parser.Parse(test.query)
		if err != nil {
			c.Fatal(err)
		}
		_, err = parsedExpr.Prepare(test.prepareArgs...)
		if err != nil {
			c.Assert(err.Error(), Equals, test.err,
				Commentf("test %d failed:\nquery: %q\nprepareArgs:'%+v'", i, test.query, test.prepareArgs))
		} else {
			c.Errorf("test %d failed:\nexpected err: %q but got nil\nquery: %q\nprepareArgs:'%+v'", i, test.err, test.query, test.prepareArgs)
		}
	}
}

func (s *ExprSuite) TestPrepareMapError(c *C) {
	type InvalidMap map[int]any
	type CustomMap map[string]int
	type M struct {
		F string `db:"id"`
	}
	tests := []struct {
		summary string
		input   string
		args    []any
		expect  string
	}{{
		"all output into map star",
		"SELECT &M.* FROM person WHERE name = 'Fred'",
		[]any{sqlair.M{}},
		"cannot prepare expression: &M.* cannot be used for maps when no column names are specified",
	}, {
		"all output into map star from table star",
		"SELECT p.* AS &M.* FROM person WHERE name = 'Fred'",
		[]any{sqlair.M{}},
		"cannot prepare expression: &M.* cannot be used for maps when no column names are specified",
	}, {
		"all output into map star from lone star",
		"SELECT * AS &CustomMap.* FROM person WHERE name = 'Fred'",
		[]any{CustomMap{}},
		"cannot prepare expression: &CustomMap.* cannot be used for maps when no column names are specified",
	}, {
		"invalid map",
		"SELECT * AS &InvalidMap.* FROM person WHERE name = 'Fred'",
		[]any{InvalidMap{}},
		"cannot prepare expression: map type InvalidMap must have key type string, found type int",
	}, {
		"clashing map and struct names",
		"SELECT * AS &M.* FROM person WHERE name = $M.id",
		[]any{M{}, sqlair.M{}},
		`cannot prepare expression: two types found with name "M": "expr_test.M" and "sqlair.M"`,
	},
	}
	for _, test := range tests {
		parser := expr.NewParser()
		parsedExpr, err := parser.Parse(test.input)
		if err != nil {
			c.Fatal(err)
		}
		_, err = parsedExpr.Prepare(test.args...)
		c.Assert(err.Error(), Equals, test.expect)
	}
}

func (s *ExprSuite) TestValidQuery(c *C) {
	tests := []struct {
		query       string
		prepareArgs []any
		queryArgs   []any
		queryValues []any
	}{{
		"SELECT * AS &Address.* FROM t WHERE x = $Person.name",
		[]any{Address{}, Person{}},
		[]any{Person{Fullname: "Jimany Johnson"}},
		[]any{sql.Named("sqlair_0", "Jimany Johnson")},
	}, {
		"SELECT foo FROM t WHERE x = $Address.street, y = $Person.id",
		[]any{Person{}, Address{}},
		[]any{Person{ID: 666}, Address{Street: "Highway to Hell"}},
		[]any{sql.Named("sqlair_0", "Highway to Hell"), sql.Named("sqlair_1", 666)},
	}, {
		"SELECT foo FROM t WHERE x = $Address.street, y = $Person.id",
		[]any{Person{}, Address{}},
		[]any{&Person{ID: 666}, &Address{Street: "Highway to Hell"}},
		[]any{sql.Named("sqlair_0", "Highway to Hell"), sql.Named("sqlair_1", 666)},
	}, {
		"SELECT * AS &Address.* FROM t WHERE x = $M.fullname",
		[]any{Address{}, sqlair.M{}},
		[]any{sqlair.M{"fullname": "Jimany Johnson"}},
		[]any{sql.Named("sqlair_0", "Jimany Johnson")},
	}, {
		"SELECT foo FROM t WHERE x = $M.street, y = $Person.id",
		[]any{Person{}, sqlair.M{}},
		[]any{Person{ID: 666}, sqlair.M{"street": "Highway to Hell"}},
		[]any{sql.Named("sqlair_0", "Highway to Hell"), sql.Named("sqlair_1", 666)},
	}, {
		"SELECT * AS &Address.* FROM t WHERE x = $StringMap.fullname",
		[]any{Address{}, StringMap{}},
		[]any{StringMap{"fullname": "Jimany Johnson"}},
		[]any{sql.Named("sqlair_0", "Jimany Johnson")},
	}, {
		"SELECT foo FROM t WHERE x = $StringMap.street, y = $Person.id",
		[]any{Person{}, StringMap{}},
		[]any{Person{ID: 666}, StringMap{"street": "Highway to Hell"}},
		[]any{sql.Named("sqlair_0", "Highway to Hell"), sql.Named("sqlair_1", 666)},
	}}
	for _, t := range tests {
		parser := expr.NewParser()
		parsedExpr, err := parser.Parse(t.query)
		if err != nil {
			c.Fatal(err)
		}

		preparedExpr, err := parsedExpr.Prepare(t.prepareArgs...)
		if err != nil {
			c.Fatal(err)
		}

		query, err := preparedExpr.Query(t.queryArgs...)
		if err != nil {
			c.Fatal(err)
		}

		c.Assert(query.QueryArgs(), DeepEquals, t.queryValues)
	}
}

func (s *ExprSuite) TestQueryError(c *C) {
	tests := []struct {
		query       string
		prepareArgs []any
		queryArgs   []any
		err         string
	}{{
		query:       "SELECT street FROM t WHERE x = $Address.street, y = $Person.name",
		prepareArgs: []any{Address{}, Person{}},
		queryArgs:   []any{Address{Street: "Dead end road"}},
		err:         `invalid input parameter: type "Person" not passed as a parameter, have: Address`,
	}, {
		query:       "SELECT street FROM t WHERE x = $Address.street, y = $Person.name",
		prepareArgs: []any{Address{}, Person{}},
		queryArgs:   []any{nil, Person{Fullname: "Monty Bingles"}},
		err:         "invalid input parameter: need struct or map, got nil",
	}, {
		query:       "SELECT street FROM t WHERE x = $Address.street, y = $Person.name",
		prepareArgs: []any{Address{}, Person{}},
		queryArgs:   []any{(*Person)(nil)},
		err:         "invalid input parameter: need struct or map, got nil",
	}, {
		query:       "SELECT street FROM t WHERE x = $Address.street",
		prepareArgs: []any{Address{}},
		queryArgs:   []any{8},
		err:         "invalid input parameter: need struct or map, got int",
	}, {
		query:       "SELECT street FROM t WHERE x = $Address.street",
		prepareArgs: []any{Address{}},
		queryArgs:   []any{[]any{}},
		err:         "invalid input parameter: need struct or map, got slice",
	}, {
		query:       "SELECT street FROM t WHERE x = $Address.street",
		prepareArgs: []any{Address{}},
		queryArgs:   []any{Address{}, Person{}},
		err:         "invalid input parameter: Person not referenced in query",
	}, {
		query:       "SELECT * AS &Address.* FROM t WHERE x = $M.Fullname",
		prepareArgs: []any{Address{}, sqlair.M{}},
		queryArgs:   []any{sqlair.M{"fullname": "Jimany Johnson"}},
		err:         `invalid input parameter: map "M" does not contain key "Fullname"`,
	}, {
		query:       "SELECT foo FROM t WHERE x = $M.street, y = $Person.id",
		prepareArgs: []any{Person{}, sqlair.M{}},
		queryArgs:   []any{Person{ID: 666}, sqlair.M{"Street": "Highway to Hell"}},
		err:         `invalid input parameter: map "M" does not contain key "street"`,
	}, {
		query:       "SELECT street FROM t WHERE x = $Address.street, y = $Person.name",
		prepareArgs: []any{Address{}, Person{}},
		queryArgs:   []any{},
		err:         `invalid input parameter: type "Address" not passed as a parameter`,
	}, {
		query:       "SELECT street FROM t WHERE x = $Person.id, y = $Person.name",
		prepareArgs: []any{Person{}},
		queryArgs:   []any{Person{}, Person{}},
		err:         `invalid input parameter: type "Person" provided more than once`,
	}}

	outerP := Person{}
	// Person shadows the Person struct in the tests above
	type Person struct {
		ID         int    `db:"id"`
		Fullname   string `db:"name"`
		PostalCode int    `db:"address_id"`
	}
	shadowedP := Person{}

	testsShadowed := []struct {
		query       string
		prepareArgs []any
		queryArgs   []any
		err         string
	}{{
		query:       "SELECT street FROM t WHERE y = $Person.name",
		prepareArgs: []any{outerP},
		queryArgs:   []any{shadowedP},
		err:         "invalid input parameter: type expr_test.Person not passed as a parameter, have expr_test.Person",
	}}

	tests = append(tests, testsShadowed...)

	for i, t := range tests {
		parser := expr.NewParser()
		parsedExpr, err := parser.Parse(t.query)
		if err != nil {
			c.Fatal(err)
		}

		preparedExpr, err := parsedExpr.Prepare(t.prepareArgs...)
		if err != nil {
			c.Fatal(err)
		}

		_, err = preparedExpr.Query(t.queryArgs...)
		c.Assert(err, ErrorMatches, t.err,
			Commentf("test %d failed:\ninput: %s", i, t.query))
	}
}<|MERGE_RESOLUTION|>--- conflicted
+++ resolved
@@ -231,11 +231,7 @@
 }, {
 	"complex query v4",
 	"SELECT p.* AS &Person.* FROM person WHERE p.name IN (SELECT name FROM table WHERE table.n = $Person.name) UNION SELECT (a.district, a.street) AS &Address.* FROM person WHERE p.name IN (SELECT name FROM table WHERE table.n = $Person.name)",
-<<<<<<< HEAD
 	"[Bypass[SELECT ] Output[[p.*] [Person.*]] Bypass[ FROM person WHERE p.name IN (SELECT name FROM table WHERE table.n = ] Input[[] [Person.name]] Bypass[) UNION SELECT ] Output[[a.district a.street] [Address.*]] Bypass[ FROM person WHERE p.name IN (SELECT name FROM table WHERE table.n = ] Input[[] [Person.name]] Bypass[)]]",
-=======
-	"[Bypass[SELECT ] Output[[p.*] [Person.*]] Bypass[ FROM person WHERE p.name IN (SELECT name FROM table WHERE table.n = ] Input[Person.name] Bypass[) UNION SELECT ] Output[[a.district a.street] [Address.*]] Bypass[ FROM person WHERE p.name IN (SELECT name FROM table WHERE table.n = ] Input[Person.name] Bypass[)]]",
->>>>>>> 577f4202
 	[]any{Person{}, Address{}},
 	`SELECT p.address_id AS _sqlair_0, p.id AS _sqlair_1, p.name AS _sqlair_2 FROM person WHERE p.name IN (SELECT name FROM table WHERE table.n = @sqlair_0) UNION SELECT a.district AS _sqlair_3, a.street AS _sqlair_4 FROM person WHERE p.name IN (SELECT name FROM table WHERE table.n = @sqlair_1)`,
 }, {

--- conflicted
+++ resolved
@@ -466,11 +466,7 @@
 	}, {
 		query:       "SELECT street AS &Address.street FROM t",
 		prepareArgs: []any{},
-<<<<<<< HEAD
-		err:         `cannot prepare expression: type "Address" not found, have: `,
-=======
-		err:         `cannot prepare expression: type "Address" not passed as a parameter`,
->>>>>>> 577f4202
+		err:         `cannot prepare expression: type "Address" not found`,
 	}, {
 		query:       "SELECT street AS &Address.id FROM t",
 		prepareArgs: []any{Person{}},

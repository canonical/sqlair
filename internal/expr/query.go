package expr

import (
	"database/sql"
	"fmt"
	"reflect"
	"strconv"
	"strings"
)

func (qe *QueryExpr) QuerySQL() string {
	return qe.sql
}

func (qe *QueryExpr) QueryArgs() []any {
	return qe.args
}

func (qe *QueryExpr) HasOutputs() bool {
	return len(qe.outputs) > 0
}

type QueryExpr struct {
	sql     string
	args    []any
	outputs []typeMember
}

// Query returns a query expression ready for execution, using the provided values to
// substitute the input placeholders in the prepared expression. These placeholders use
// the syntax "$Person.fullname", where Person would be a type such as:
//
//	type Person struct {
//	        Name string `db:"fullname"`
//	}
func (pe *PreparedExpr) Query(args ...any) (ce *QueryExpr, err error) {
	defer func() {
		if err != nil {
			err = fmt.Errorf("invalid input parameter: %s", err)
		}
	}()

	var inQuery = make(map[reflect.Type]bool)
	for _, typeMember := range pe.inputs {
		inQuery[typeMember.outerType()] = true
	}

	var typeValue = make(map[reflect.Type]reflect.Value)
	var typeNames []string
	for _, arg := range args {
		v := reflect.ValueOf(arg)
		if v.Kind() == reflect.Invalid || (v.Kind() == reflect.Pointer && v.IsNil()) {
			return nil, fmt.Errorf("need struct or map, got nil")
		}
		v = reflect.Indirect(v)
		t := v.Type()
		if v.Kind() != reflect.Struct && v.Kind() != reflect.Map {
			return nil, fmt.Errorf("need struct or map, got %s", t.Kind())
		}
		if _, ok := typeValue[t]; ok {
			return nil, fmt.Errorf("type %q provided more than once", t.Name())
		}
		typeValue[t] = v
		typeNames = append(typeNames, t.Name())
		if !inQuery[t] {
			// Check if we have a type with the same name from a different package.
			for _, typeMember := range pe.inputs {
				if t.Name() == typeMember.outerType().Name() {
					return nil, fmt.Errorf("type %s not passed as a parameter, have %s", typeMember.outerType().String(), t.String())
				}
			}
			return nil, fmt.Errorf("%s not referenced in query", t.Name())
		}
	}

	// Query parameteres.
	qargs := []any{}
	for i, typeMember := range pe.inputs {
		outerType := typeMember.outerType()
		v, ok := typeValue[outerType]
		if !ok {
			if len(typeNames) == 0 {
				return nil, fmt.Errorf(`type %q not passed as a parameter`, outerType.Name())
			} else {
				return nil, fmt.Errorf(`type %q not passed as a parameter, have: %s`, outerType.Name(), strings.Join(typeNames, ", "))
			}
		}
		var val reflect.Value
		switch tm := typeMember.(type) {
<<<<<<< HEAD
		case structField:
			val = v.Field(tm.index)
		case mapKey:
=======
		case *structField:
			val = v.FieldByIndex(tm.index)
		case *mapKey:
>>>>>>> 0a5ab10a
			val = v.MapIndex(reflect.ValueOf(tm.name))
			if val.Kind() == reflect.Invalid {
				return nil, fmt.Errorf(`map %q does not contain key %q`, outerType.Name(), tm.name)
			}
		}
		qargs = append(qargs, sql.Named("sqlair_"+strconv.Itoa(i), val.Interface()))
	}
	return &QueryExpr{outputs: pe.outputs, sql: pe.sql, args: qargs}, nil
}

// ScanArgs returns list of pointers to the struct fields that are listed in qe.outputs.
// All the structs and maps mentioned in the query must be in outputArgs.
func (qe *QueryExpr) ScanArgs(columns []string, outputArgs []any) (scanArgs []any, onSuccess func(), err error) {
	var typesInQuery = []string{}
	var inQuery = make(map[reflect.Type]bool)
	for _, typeMember := range qe.outputs {
		outerType := typeMember.outerType()
		if ok := inQuery[outerType]; !ok {
			inQuery[outerType] = true
			typesInQuery = append(typesInQuery, outerType.Name())
		}
	}

	type mapSetInfo struct {
		keyVal  reflect.Value
		scanVal reflect.Value
		mapVal  reflect.Value
	}
	var mapSetInfos = []mapSetInfo{}
	var typeDest = make(map[reflect.Type]reflect.Value)
	outputVals := []reflect.Value{}
	for _, outputArg := range outputArgs {
		if outputArg == nil {
			return nil, nil, fmt.Errorf("need map or pointer to struct, got nil")
		}
		outputVal := reflect.ValueOf(outputArg)
		k := outputVal.Kind()
		if k != reflect.Map {
			if k != reflect.Pointer {
				return nil, nil, fmt.Errorf("need map or pointer to struct, got %s", k)
			}
			if outputVal.IsNil() {
				return nil, nil, fmt.Errorf("got nil pointer")
			}
			outputVal = outputVal.Elem()
			k = outputVal.Kind()
			if k != reflect.Struct && k != reflect.Map {
				return nil, nil, fmt.Errorf("need map or pointer to struct, got pointer to %s", k)
			}
		}
		if !inQuery[outputVal.Type()] {
			return nil, nil, fmt.Errorf("type %q does not appear in query, have: %s", outputVal.Type().Name(), strings.Join(typesInQuery, ", "))
		}
		if _, ok := typeDest[outputVal.Type()]; ok {
			return nil, nil, fmt.Errorf("type %q provided more than once, rename one of them", outputVal.Type().Name())
		}
		typeDest[outputVal.Type()] = outputVal
		outputVals = append(outputVals, outputVal)
	}

	// Generate the pointers.
	var ptrs = []any{}
	for _, column := range columns {
		idx, ok := markerIndex(column)
		if !ok {
			// Columns not mentioned in output expressions are scanned into x.
			var x any
			ptrs = append(ptrs, &x)
			continue
		}
		if idx >= len(qe.outputs) {
			return nil, nil, fmt.Errorf("internal error: sqlair column not in outputs (%d>=%d)", idx, len(qe.outputs))
		}
		typeMember := qe.outputs[idx]
		outputVal, ok := typeDest[typeMember.outerType()]
		if !ok {
			return nil, nil, fmt.Errorf("type %q found in query but not passed to get", typeMember.outerType().Name())
		}
		switch tm := typeMember.(type) {
<<<<<<< HEAD
		case structField:
			val := outputVal.Field(tm.index)
=======
		case *structField:
			val := outputVal.FieldByIndex(tm.index)
>>>>>>> 0a5ab10a
			if !val.CanSet() {
				return nil, nil, fmt.Errorf("internal error: cannot set field %s of struct %s", tm.name, tm.structType.Name())
			}
			ptrs = append(ptrs, val.Addr().Interface())
		case *mapKey:
			scanVal := reflect.New(tm.mapType.Elem()).Elem()
			ptrs = append(ptrs, scanVal.Addr().Interface())
			mapSetInfos = append(mapSetInfos, mapSetInfo{keyVal: reflect.ValueOf(tm.name), scanVal: scanVal, mapVal: outputVal})
		}
	}

	onSuccess = func() {
		for _, mi := range mapSetInfos {
			mi.mapVal.SetMapIndex(mi.keyVal, mi.scanVal)
		}
	}

	return ptrs, onSuccess, nil
}<|MERGE_RESOLUTION|>--- conflicted
+++ resolved
@@ -87,15 +87,9 @@
 		}
 		var val reflect.Value
 		switch tm := typeMember.(type) {
-<<<<<<< HEAD
-		case structField:
+		case *structField:
 			val = v.Field(tm.index)
-		case mapKey:
-=======
-		case *structField:
-			val = v.FieldByIndex(tm.index)
 		case *mapKey:
->>>>>>> 0a5ab10a
 			val = v.MapIndex(reflect.ValueOf(tm.name))
 			if val.Kind() == reflect.Invalid {
 				return nil, fmt.Errorf(`map %q does not contain key %q`, outerType.Name(), tm.name)
@@ -175,13 +169,8 @@
 			return nil, nil, fmt.Errorf("type %q found in query but not passed to get", typeMember.outerType().Name())
 		}
 		switch tm := typeMember.(type) {
-<<<<<<< HEAD
-		case structField:
+		case *structField:
 			val := outputVal.Field(tm.index)
-=======
-		case *structField:
-			val := outputVal.FieldByIndex(tm.index)
->>>>>>> 0a5ab10a
 			if !val.CanSet() {
 				return nil, nil, fmt.Errorf("internal error: cannot set field %s of struct %s", tm.name, tm.structType.Name())
 			}

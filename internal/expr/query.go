package expr

import (
	"database/sql"
	"fmt"
	"reflect"
	"strconv"
	"strings"
)

func (qe *QueryExpr) QuerySQL() string {
	return qe.sql
}

func (qe *QueryExpr) QueryArgs() []any {
	return qe.args
}

func (qe *QueryExpr) HasOutputs() bool {
	return len(qe.outputs) > 0
}

type QueryExpr struct {
	sql     string
	args    []any
	outputs []typeMember
}

// Query returns a query expression ready for execution, using the provided values to
// substitute the input placeholders in the prepared expression. These placeholders use
// the syntax "$Person.fullname", where Person would be a type such as:
//
//	type Person struct {
//	        Name string `db:"fullname"`
//	}
func (pe *PreparedExpr) Query(args ...any) (ce *QueryExpr, err error) {
	defer func() {
		if err != nil {
			err = fmt.Errorf("invalid input parameter: %s", err)
		}
	}()

	var inQuery = make(map[reflect.Type]bool)
	for _, typeMember := range pe.inputs {
		inQuery[typeMember.outerType()] = true
	}

	var typeValue = make(map[reflect.Type]reflect.Value)
	var typeNames []string
	for _, arg := range args {
		v := reflect.ValueOf(arg)
		if v.Kind() == reflect.Invalid || (v.Kind() == reflect.Pointer && v.IsNil()) {
			return nil, fmt.Errorf("need struct or map, got nil")
		}
		v = reflect.Indirect(v)
		t := v.Type()
		if v.Kind() != reflect.Struct && v.Kind() != reflect.Map {
			return nil, fmt.Errorf("need struct or map, got %s", t.Kind())
		}
		if _, ok := typeValue[t]; ok {
			return nil, fmt.Errorf("type %q provided more than once", t.Name())
		}
		typeValue[t] = v
		typeNames = append(typeNames, t.Name())
		if !inQuery[t] {
			// Check if we have a type with the same name from a different package.
			for _, typeMember := range pe.inputs {
				if t.Name() == typeMember.outerType().Name() {
					return nil, fmt.Errorf("type %s not passed as a parameter, have %s", typeMember.outerType().String(), t.String())
				}
			}
			return nil, fmt.Errorf("%s not referenced in query", t.Name())
		}
	}

	// Query parameteres.
	qargs := []any{}
	for i, typeMember := range pe.inputs {
		outerType := typeMember.outerType()
		v, ok := typeValue[outerType]
		if !ok {
			if len(typeNames) == 0 {
				return nil, fmt.Errorf(`type %q not passed as a parameter`, outerType.Name())
			} else {
				return nil, fmt.Errorf(`type %q not passed as a parameter, have: %s`, outerType.Name(), strings.Join(typeNames, ", "))
			}
		}
<<<<<<< HEAD
		named := sql.Named("sqlair_"+strconv.Itoa(i), v.Field(in.index).Interface())
		qargs = append(qargs, named)
=======
		var val reflect.Value
		switch tm := typeMember.(type) {
		case structField:
			val = v.FieldByIndex(tm.index)
		case mapKey:
			val = v.MapIndex(reflect.ValueOf(tm.name))
			if val.Kind() == reflect.Invalid {
				return nil, fmt.Errorf(`map %q does not contain key %q`, outerType.Name(), tm.name)
			}
		}
		qargs = append(qargs, sql.Named("sqlair_"+strconv.Itoa(i), val.Interface()))
>>>>>>> 763bcaa5
	}
	return &QueryExpr{outputs: pe.outputs, sql: pe.sql, args: qargs}, nil
}

// ScanArgs returns list of pointers to the struct fields that are listed in qe.outputs.
// All the structs and maps mentioned in the query must be in outputArgs.
func (qe *QueryExpr) ScanArgs(columns []string, outputArgs []any) (scanArgs []any, onSuccess func(), err error) {
	var typesInQuery = []string{}
	var inQuery = make(map[reflect.Type]bool)
	for _, typeMember := range qe.outputs {
		outerType := typeMember.outerType()
		if ok := inQuery[outerType]; !ok {
			inQuery[outerType] = true
			typesInQuery = append(typesInQuery, outerType.Name())
		}
	}

	type mapSetInfo struct {
		keyVal  reflect.Value
		scanVal reflect.Value
		mapVal  reflect.Value
	}
	var mapSetInfos = []mapSetInfo{}
	var typeDest = make(map[reflect.Type]reflect.Value)
	outputVals := []reflect.Value{}
	for _, outputArg := range outputArgs {
		if outputArg == nil {
			return nil, nil, fmt.Errorf("need map or pointer to struct, got nil")
		}
		outputVal := reflect.ValueOf(outputArg)
		k := outputVal.Kind()
		if k != reflect.Map {
			if k != reflect.Pointer {
				return nil, nil, fmt.Errorf("need map or pointer to struct, got %s", k)
			}
			if outputVal.IsNil() {
				return nil, nil, fmt.Errorf("got nil pointer")
			}
			outputVal = outputVal.Elem()
			k = outputVal.Kind()
			if k != reflect.Struct && k != reflect.Map {
				return nil, nil, fmt.Errorf("need map or pointer to struct, got pointer to %s", k)
			}
		}
		if !inQuery[outputVal.Type()] {
			return nil, nil, fmt.Errorf("type %q does not appear in query, have: %s", outputVal.Type().Name(), strings.Join(typesInQuery, ", "))
		}
		if _, ok := typeDest[outputVal.Type()]; ok {
			return nil, nil, fmt.Errorf("type %q provided more than once, rename one of them", outputVal.Type().Name())
		}
		typeDest[outputVal.Type()] = outputVal
		outputVals = append(outputVals, outputVal)
	}

	// Generate the pointers.
	var ptrs = []any{}
	for _, column := range columns {
		idx, ok := markerIndex(column)
		if !ok {
			// Columns not mentioned in output expressions are scanned into x.
			var x any
			ptrs = append(ptrs, &x)
			continue
		}
		if idx >= len(qe.outputs) {
			return nil, nil, fmt.Errorf("internal error: sqlair column not in outputs (%d>=%d)", idx, len(qe.outputs))
		}
		typeMember := qe.outputs[idx]
		outputVal, ok := typeDest[typeMember.outerType()]
		if !ok {
			return nil, nil, fmt.Errorf("type %q found in query but not passed to get", typeMember.outerType().Name())
		}
		switch tm := typeMember.(type) {
		case structField:
			val := outputVal.FieldByIndex(tm.index)
			if !val.CanSet() {
				return nil, nil, fmt.Errorf("internal error: cannot set field %s of struct %s", tm.name, tm.structType.Name())
			}
			ptrs = append(ptrs, val.Addr().Interface())
		case mapKey:
			scanVal := reflect.New(tm.mapType.Elem()).Elem()
			ptrs = append(ptrs, scanVal.Addr().Interface())
			mapSetInfos = append(mapSetInfos, mapSetInfo{keyVal: reflect.ValueOf(tm.name), scanVal: scanVal, mapVal: outputVal})
		}
	}

<<<<<<< HEAD
		val := outputVal.Field(field.index)
		if !val.CanSet() {
			return nil, fmt.Errorf("internal error: cannot set field %s of struct %s", field.name, field.structType.Name())
=======
	onSuccess = func() {
		for _, mi := range mapSetInfos {
			mi.mapVal.SetMapIndex(mi.keyVal, mi.scanVal)
>>>>>>> 763bcaa5
		}
	}

	return ptrs, onSuccess, nil
}<|MERGE_RESOLUTION|>--- conflicted
+++ resolved
@@ -85,14 +85,10 @@
 				return nil, fmt.Errorf(`type %q not passed as a parameter, have: %s`, outerType.Name(), strings.Join(typeNames, ", "))
 			}
 		}
-<<<<<<< HEAD
-		named := sql.Named("sqlair_"+strconv.Itoa(i), v.Field(in.index).Interface())
-		qargs = append(qargs, named)
-=======
 		var val reflect.Value
 		switch tm := typeMember.(type) {
 		case structField:
-			val = v.FieldByIndex(tm.index)
+			val = v.Field(tm.index)
 		case mapKey:
 			val = v.MapIndex(reflect.ValueOf(tm.name))
 			if val.Kind() == reflect.Invalid {
@@ -100,7 +96,6 @@
 			}
 		}
 		qargs = append(qargs, sql.Named("sqlair_"+strconv.Itoa(i), val.Interface()))
->>>>>>> 763bcaa5
 	}
 	return &QueryExpr{outputs: pe.outputs, sql: pe.sql, args: qargs}, nil
 }
@@ -175,7 +170,7 @@
 		}
 		switch tm := typeMember.(type) {
 		case structField:
-			val := outputVal.FieldByIndex(tm.index)
+			val := outputVal.Field(tm.index)
 			if !val.CanSet() {
 				return nil, nil, fmt.Errorf("internal error: cannot set field %s of struct %s", tm.name, tm.structType.Name())
 			}
@@ -187,15 +182,9 @@
 		}
 	}
 
-<<<<<<< HEAD
-		val := outputVal.Field(field.index)
-		if !val.CanSet() {
-			return nil, fmt.Errorf("internal error: cannot set field %s of struct %s", field.name, field.structType.Name())
-=======
 	onSuccess = func() {
 		for _, mi := range mapSetInfos {
 			mi.mapVal.SetMapIndex(mi.keyVal, mi.scanVal)
->>>>>>> 763bcaa5
 		}
 	}
 

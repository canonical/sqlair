--- conflicted
+++ resolved
@@ -100,29 +100,10 @@
 	return &typedInputExpr{input}, nil
 }
 
-<<<<<<< HEAD
-// outputExpr represents a named target output variable in the SQL expression,
-// as well as the source table and column where it will be read from.
-type outputExpr struct {
-	sourceColumns []columnAccessor
-	targetTypes   []memberAccessor
-	raw           string
-}
-
-func (p *outputExpr) String() string {
-	return fmt.Sprintf("Output[%+v %+v]", p.sourceColumns, p.targetTypes)
-}
-
-// bindTypes binds the output expression to concrete types. It then checks the
-// expression valid with respect to its bound types and generates a typed
-// output expression.
-func (e *outputExpr) bindTypes(argInfo typeinfo.ArgInfo) (typedExpr any, err error) {
-=======
 // bindOutputTypes binds the output expression to concrete types. It then checks the
 // expression valid with respect to its bound types and generates a typed output
 // expression.
 func bindOutputTypes(e *outputExpr, argInfo typeinfo.ArgInfo) (te *typedOutputExpr, err error) {
->>>>>>> 536181ad
 	defer func() {
 		if err != nil {
 			err = fmt.Errorf("output expression: %s: %s", err, e.raw)

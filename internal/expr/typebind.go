package expr

import (
	"bytes"
	"database/sql"
	"fmt"
	"reflect"
	"sort"
	"strconv"
	"strings"

	"github.com/canonical/sqlair/internal/typeinfo"
)

const markerPrefix = "_sqlair_"

func markerName(n int) string {
	return markerPrefix + strconv.Itoa(n)
}

// markerIndex returns the int X from the string "_sqlair_X".
func markerIndex(s string) (int, bool) {
	if strings.HasPrefix(s, markerPrefix) {
		n, err := strconv.Atoi(s[len(markerPrefix):])
		if err == nil {
			return n, true
		}
	}
	return 0, false
}

// TypedExpr represents a SQLair query bound to concrete Go types. It contains
// all the type information needed by SQLair.
<<<<<<< HEAD
type TypedExpr []typedExpression
=======
type TypedExpr struct {
	outputs []typeinfo.Member
	inputs  []typeinfo.Member
	sql     string
}
>>>>>>> cb1c45ff

// typedExpr represents a part of a valid SQLair statement. It contains
// information to generate the SQL for the part and to access Go types
// referenced in the part.
type typedExpression interface {
	typedExpr()
}

// BindInputs takes the SQLair input arguments and returns the PrimedQuery ready
// for use with the database.
func (te *TypedExpr) BindInputs(args ...any) (pq *PrimedQuery, err error) {
	defer func() {
		if err != nil {
			err = fmt.Errorf("invalid input parameter: %s", err)
		}
	}()

<<<<<<< HEAD
=======
	var inQuery = make(map[reflect.Type]bool)
	for _, typeMember := range te.inputs {
		inQuery[typeMember.OuterType()] = true
	}

>>>>>>> cb1c45ff
	var typeValue = make(map[reflect.Type]reflect.Value)
	var typeNames []string
	for _, arg := range args {
		v := reflect.ValueOf(arg)
		if v.Kind() == reflect.Invalid || (v.Kind() == reflect.Pointer && v.IsNil()) {
			return nil, fmt.Errorf("need struct or map, got nil")
		}
		v = reflect.Indirect(v)
		t := v.Type()
		if v.Kind() != reflect.Struct && v.Kind() != reflect.Map {
			return nil, fmt.Errorf("need struct or map, got %s", t.Kind())
		}
		if _, ok := typeValue[t]; ok {
			return nil, fmt.Errorf("type %q provided more than once", t.Name())
		}
		typeValue[t] = v
		typeNames = append(typeNames, t.Name())
<<<<<<< HEAD
	}

	// Generate SQL and query parameters.
	params := make([]any, 0)
	outputs := make([]typeMember, 0)
	typeUsed := make(map[reflect.Type]bool)
	inCount := 0
	outCount := 0
	sqlStr := bytes.Buffer{}
	for _, typedExpr := range *te {
		switch typedExpr := typedExpr.(type) {
		case *typedInputExpr:
			// Find arg associated with input.
			typeMember := typedExpr.input
			outerType := typeMember.outerType()
			v, ok := typeValue[outerType]
			if !ok {
				// Get the types of all args for checkShadowType.
				argTypes := make([]reflect.Type, 0, len(typeValue))
				for argType := range typeValue {
					argTypes = append(argTypes, argType)
				}
				if err := checkShadowedType(outerType, argTypes); err != nil {
					return nil, err
				}
				return nil, typeMissingError(outerType.Name(), typeNames)
			}
			typeUsed[outerType] = true

			// Retrieve query parameter.
			var val reflect.Value
			switch tm := typeMember.(type) {
			case *structField:
				val = v.Field(tm.index)
			case *mapKey:
				val = v.MapIndex(reflect.ValueOf(tm.name))
				if val.Kind() == reflect.Invalid {
					return nil, fmt.Errorf(`map %q does not contain key %q`, outerType.Name(), tm.name)
				}
			}
			params = append(params, sql.Named("sqlair_"+strconv.Itoa(inCount), val.Interface()))

			// Generate input SQL.
			sqlStr.WriteString("@sqlair_" + strconv.Itoa(inCount))
			inCount++
		case *typedOutputExpr:
			for i, oc := range typedExpr.outputColumns {
				sqlStr.WriteString(oc.sql)
				sqlStr.WriteString(" AS ")
				sqlStr.WriteString(markerName(outCount))
				if i != len(typedExpr.outputColumns)-1 {
					sqlStr.WriteString(", ")
=======
		if !inQuery[t] {
			// Check if we have a type with the same name from a different package.
			for _, typeMember := range te.inputs {
				if t.Name() == typeMember.OuterType().Name() {
					return nil, fmt.Errorf("parameter with type %q missing, have type with same name: %q", typeMember.OuterType().String(), t.String())
>>>>>>> cb1c45ff
				}
				outCount++
				outputs = append(outputs, oc.tm)
			}
		case *bypass:
			sqlStr.WriteString(typedExpr.chunk)
		}
	}

<<<<<<< HEAD
	for argType := range typeValue {
		if !typeUsed[argType] {
			return nil, fmt.Errorf("%s not referenced in query", argType.Name())
		}
	}

	return &PrimedQuery{outputs: outputs, sql: sqlStr.String(), params: params}, nil
}

// checkShadowedType returns an error if a query type and some argument type
// have the same name but are from a different package.
func checkShadowedType(queryType reflect.Type, argTypes []reflect.Type) error {
	for _, argType := range argTypes {
		if argType.Name() == queryType.Name() {
			return fmt.Errorf("parameter with type %q missing, have type with same name: %q", queryType.String(), argType.String())
		}
=======
	// Query parameters.
	var params []any
	for i, typeMember := range te.inputs {
		outerType := typeMember.OuterType()
		v, ok := typeValue[outerType]
		if !ok {
			return nil, typeMissingError(outerType.Name(), typeNames)
		}

		val, err := typeMember.ValueFromOuter(v)
		if err != nil {
			return nil, err
		}

		params = append(params, sql.Named("sqlair_"+strconv.Itoa(i), val.Interface()))
>>>>>>> cb1c45ff
	}
	return nil
}

// outputColumn stores the name of a column to fetch from the database and the
// type member to scan the result into.
type outputColumn struct {
	sql string
	tm  typeMember
}

// typedOutputExpr contains the columns to fetch from the database and
// information about the Go values to read the query results into.
type typedOutputExpr struct {
	outputColumns []outputColumn
}

// typedExpr is a marker method.
func (*typedOutputExpr) typedExpr() {}

// typedInputExpr stores information about a Go value to use as a query input.
type typedInputExpr struct {
	input typeMember
}

// typedExpr is a marker method.
func (*typedInputExpr) typedExpr() {}

// typedExpr is a marker method.
func (*bypass) typedExpr() {}

// getKeys returns the keys of a string map in a deterministic order.
func getKeys[T any](m map[string]T) []string {
	i := 0
	keys := make([]string, len(m))
	for k := range m {
		keys[i] = k
		i++
	}
	sort.Strings(keys)
	return keys
}

// starCountColumns counts the number of asterisks in a list of columns.
func starCountColumns(cs []columnAccessor) int {
	s := 0
	for _, c := range cs {
		if c.columnName == "*" {
			s++
		}
	}
	return s
}

// starCountTypes counts the number of asterisks in a list of types.
func starCountTypes(vs []valueAccessor) int {
	s := 0
	for _, v := range vs {
		if v.memberName == "*" {
			s++
		}
	}
	return s
}

func typeMissingError(missingType string, existingTypes []string) error {
	if len(existingTypes) == 0 {
		return fmt.Errorf(`parameter with type %q missing`, missingType)
	}
	// "%s" is used instead of %q to correctly print double quotes within the joined string.
	return fmt.Errorf(`parameter with type %q missing (have "%s")`, missingType, strings.Join(existingTypes, `", "`))
}

// bindInputTypes binds the input expression to a type and returns the
// typeMember represented by the expression.
<<<<<<< HEAD
func bindInputTypes(ti typeNameToInfo, e *inputExpr) (tie *typedInputExpr, err error) {
=======
func bindInputTypes(ti typeNameToInfo, e *inputExpr) (tm typeinfo.Member, err error) {
>>>>>>> cb1c45ff
	defer func() {
		if err != nil {
			err = fmt.Errorf("input expression: %s: %s", err, e.raw)
		}
	}()

	info, ok := ti[e.sourceType.typeName]
	if !ok {
		return nil, typeMissingError(e.sourceType.typeName, getKeys(ti))
	}

<<<<<<< HEAD
	tm, err := info.typeMember(e.sourceType.memberName)
=======
	tm, err = info.TypeMember(e.sourceType.memberName)
>>>>>>> cb1c45ff
	if err != nil {
		return nil, err
	}
	return &typedInputExpr{tm}, nil
}

// bindOutputTypes binds the output expression to concrete types. It then checks
// the expression is formatted correctly and generates the columns for the query
// and the typeMembers the columns correspond to.
<<<<<<< HEAD
func bindOutputTypes(ti typeNameToInfo, e *outputExpr) (toe *typedOutputExpr, err error) {
=======
func bindOutputTypes(ti typeNameToInfo, e *outputExpr) (outCols []columnAccessor, typeMembers []typeinfo.Member, err error) {
>>>>>>> cb1c45ff
	defer func() {
		if err != nil {
			err = fmt.Errorf("output expression: %s: %s", err, e.raw)
		}
	}()

	numTypes := len(e.targetTypes)
	numColumns := len(e.sourceColumns)
	starTypes := starCountTypes(e.targetTypes)
	starColumns := starCountColumns(e.sourceColumns)

	toe = &typedOutputExpr{}

	// Case 1: Generated columns e.g. "* AS (&P.*, &A.id)" or "&P.*".
	if numColumns == 0 || (numColumns == 1 && starColumns == 1) {
		pref := ""
		// Prepend table name. E.g. "t" in "t.* AS &P.*".
		if numColumns > 0 {
			pref = e.sourceColumns[0].tableName
		}

		for _, t := range e.targetTypes {
			info, ok := ti[t.typeName]
			if !ok {
				return nil, typeMissingError(t.typeName, getKeys(ti))
			}
			if t.memberName == "*" {
				// Generate asterisk columns.
				allMembers, err := info.GetAllMembers()
				if err != nil {
					return nil, err
				}
				for _, tm := range allMembers {
<<<<<<< HEAD
					oc := outputColumn{sql: colString(pref, tm.memberName()), tm: tm}
					toe.outputColumns = append(toe.outputColumns, oc)
=======
					outCols = append(outCols, columnAccessor{pref, tm.MemberName()})
>>>>>>> cb1c45ff
				}
			} else {
				// Generate explicit columns.
				tm, err := info.TypeMember(t.memberName)
				if err != nil {
					return nil, err
				}
				oc := outputColumn{sql: colString(pref, t.memberName), tm: tm}
				toe.outputColumns = append(toe.outputColumns, oc)
			}
		}
		return toe, nil
	} else if numColumns > 1 && starColumns > 0 {
		return nil, fmt.Errorf("invalid asterisk in columns")
	}

	// Case 2: Explicit columns, single asterisk type e.g. "(col1, t.col2) AS &P.*".
	if starTypes == 1 && numTypes == 1 {
		info, ok := ti[e.targetTypes[0].typeName]
		if !ok {
			return nil, typeMissingError(e.targetTypes[0].typeName, getKeys(ti))
		}
		for _, c := range e.sourceColumns {
			tm, err := info.TypeMember(c.columnName)
			if err != nil {
				return nil, err
			}
			oc := outputColumn{sql: c.String(), tm: tm}
			toe.outputColumns = append(toe.outputColumns, oc)
		}
		return toe, nil
	} else if starTypes > 0 && numTypes > 1 {
		return nil, fmt.Errorf("invalid asterisk in types")
	}

	// Case 3: Explicit columns and types e.g. "(col1, col2) AS (&P.name, &P.id)".
	if numColumns == numTypes {
		for i, c := range e.sourceColumns {
			t := e.targetTypes[i]
			info, ok := ti[t.typeName]
			if !ok {
				return nil, typeMissingError(t.typeName, getKeys(ti))
			}
			tm, err := info.TypeMember(t.memberName)
			if err != nil {
				return nil, err
			}
			oc := outputColumn{sql: c.String(), tm: tm}
			toe.outputColumns = append(toe.outputColumns, oc)
		}
	} else {
		return nil, fmt.Errorf("mismatched number of columns and target types")
	}

	return toe, nil
}

type typeNameToInfo map[string]typeinfo.Info

// BindTypes takes samples of all types mentioned in the SQLair expressions of
// the query. The expressions are checked for validity and required information
// is generated from the types.
func (pe *ParsedExpr) BindTypes(args ...any) (te *TypedExpr, err error) {
	defer func() {
		if err != nil {
			err = fmt.Errorf("cannot prepare statement: %s", err)
		}
	}()

	var ti = make(typeNameToInfo)

	// Generate and save reflection info.
	for _, arg := range args {
		if arg == nil {
			return nil, fmt.Errorf("need struct or map, got nil")
		}
		t := reflect.TypeOf(arg)
		switch t.Kind() {
		case reflect.Struct, reflect.Map:
			if t.Name() == "" {
				return nil, fmt.Errorf("cannot use anonymous %s", t.Kind())
			}
			info, err := typeinfo.GetTypeInfo(arg)
			if err != nil {
				return nil, err
			}
			if dupeInfo, ok := ti[t.Name()]; ok {
				if dupeInfo.Typ() == t {
					return nil, fmt.Errorf("found multiple instances of type %q", t.Name())
				}
				return nil, fmt.Errorf("two types found with name %q: %q and %q", t.Name(), dupeInfo.Typ().String(), t.String())
			}
			ti[t.Name()] = info
		case reflect.Pointer:
			return nil, fmt.Errorf("need struct or map, got pointer to %s", t.Elem().Kind())
		default:
			return nil, fmt.Errorf("need struct or map, got %s", t.Kind())
		}
	}

<<<<<<< HEAD
	typeMemberPresent := make(map[typeMember]bool)
	typedExprs := make([]typedExpression, 0)
=======
	var sql bytes.Buffer

	var inCount int
	var outCount int

	var outputs = make([]typeinfo.Member, 0)
	var inputs = make([]typeinfo.Member, 0)

	var typeMemberPresent = make(map[typeinfo.Member]bool)
>>>>>>> cb1c45ff

	// Check and expand each query expr.
	for _, expr := range *pe {
		switch e := expr.(type) {
		case *inputExpr:
			tie, err := bindInputTypes(ti, e)
			if err != nil {
				return nil, err
			}
			typedExprs = append(typedExprs, tie)
		case *outputExpr:
			toe, err := bindOutputTypes(ti, e)
			if err != nil {
				return nil, err
			}

			// Should be a method on typedOutputExpr
			for _, oc := range toe.outputColumns {
				tm := oc.tm
				if ok := typeMemberPresent[tm]; ok {
					return nil, fmt.Errorf("member %q of type %q appears more than once in output expressions", tm.MemberName(), tm.OuterType().Name())
				}
				typeMemberPresent[tm] = true
			}
			typedExprs = append(typedExprs, toe)
		case *bypass:
			typedExprs = append(typedExprs, e)
		default:
			return nil, fmt.Errorf("internal error: unknown query expr type %T", expr)
		}
	}
	typedExpr := TypedExpr(typedExprs)
	return &typedExpr, nil
}<|MERGE_RESOLUTION|>--- conflicted
+++ resolved
@@ -31,15 +31,7 @@
 
 // TypedExpr represents a SQLair query bound to concrete Go types. It contains
 // all the type information needed by SQLair.
-<<<<<<< HEAD
 type TypedExpr []typedExpression
-=======
-type TypedExpr struct {
-	outputs []typeinfo.Member
-	inputs  []typeinfo.Member
-	sql     string
-}
->>>>>>> cb1c45ff
 
 // typedExpr represents a part of a valid SQLair statement. It contains
 // information to generate the SQL for the part and to access Go types
@@ -57,16 +49,7 @@
 		}
 	}()
 
-<<<<<<< HEAD
-=======
-	var inQuery = make(map[reflect.Type]bool)
-	for _, typeMember := range te.inputs {
-		inQuery[typeMember.OuterType()] = true
-	}
-
->>>>>>> cb1c45ff
-	var typeValue = make(map[reflect.Type]reflect.Value)
-	var typeNames []string
+	var typeToValue = make(map[reflect.Type]reflect.Value)
 	for _, arg := range args {
 		v := reflect.ValueOf(arg)
 		if v.Kind() == reflect.Invalid || (v.Kind() == reflect.Pointer && v.IsNil()) {
@@ -77,51 +60,33 @@
 		if v.Kind() != reflect.Struct && v.Kind() != reflect.Map {
 			return nil, fmt.Errorf("need struct or map, got %s", t.Kind())
 		}
-		if _, ok := typeValue[t]; ok {
+		if _, ok := typeToValue[t]; ok {
 			return nil, fmt.Errorf("type %q provided more than once", t.Name())
 		}
-		typeValue[t] = v
-		typeNames = append(typeNames, t.Name())
-<<<<<<< HEAD
+		typeToValue[t] = v
 	}
 
 	// Generate SQL and query parameters.
-	params := make([]any, 0)
-	outputs := make([]typeMember, 0)
-	typeUsed := make(map[reflect.Type]bool)
+	params := []any{}
+	outputs := []typeinfo.Member{}
+	typeUsed := map[reflect.Type]bool{}
 	inCount := 0
 	outCount := 0
 	sqlStr := bytes.Buffer{}
 	for _, typedExpr := range *te {
 		switch typedExpr := typedExpr.(type) {
 		case *typedInputExpr:
-			// Find arg associated with input.
 			typeMember := typedExpr.input
-			outerType := typeMember.outerType()
-			v, ok := typeValue[outerType]
+			outerType := typeMember.OuterType()
+			v, ok := typeToValue[outerType]
 			if !ok {
-				// Get the types of all args for checkShadowType.
-				argTypes := make([]reflect.Type, 0, len(typeValue))
-				for argType := range typeValue {
-					argTypes = append(argTypes, argType)
-				}
-				if err := checkShadowedType(outerType, argTypes); err != nil {
-					return nil, err
-				}
-				return nil, typeMissingError(outerType.Name(), typeNames)
+				return nil, missingInputError(outerType, typeToValue)
 			}
 			typeUsed[outerType] = true
 
-			// Retrieve query parameter.
-			var val reflect.Value
-			switch tm := typeMember.(type) {
-			case *structField:
-				val = v.Field(tm.index)
-			case *mapKey:
-				val = v.MapIndex(reflect.ValueOf(tm.name))
-				if val.Kind() == reflect.Invalid {
-					return nil, fmt.Errorf(`map %q does not contain key %q`, outerType.Name(), tm.name)
-				}
+			val, err := typeMember.ValueFromOuter(v)
+			if err != nil {
+				return nil, err
 			}
 			params = append(params, sql.Named("sqlair_"+strconv.Itoa(inCount), val.Interface()))
 
@@ -135,13 +100,6 @@
 				sqlStr.WriteString(markerName(outCount))
 				if i != len(typedExpr.outputColumns)-1 {
 					sqlStr.WriteString(", ")
-=======
-		if !inQuery[t] {
-			// Check if we have a type with the same name from a different package.
-			for _, typeMember := range te.inputs {
-				if t.Name() == typeMember.OuterType().Name() {
-					return nil, fmt.Errorf("parameter with type %q missing, have type with same name: %q", typeMember.OuterType().String(), t.String())
->>>>>>> cb1c45ff
 				}
 				outCount++
 				outputs = append(outputs, oc.tm)
@@ -151,8 +109,7 @@
 		}
 	}
 
-<<<<<<< HEAD
-	for argType := range typeValue {
+	for argType := range typeToValue {
 		if !typeUsed[argType] {
 			return nil, fmt.Errorf("%s not referenced in query", argType.Name())
 		}
@@ -161,39 +118,25 @@
 	return &PrimedQuery{outputs: outputs, sql: sqlStr.String(), params: params}, nil
 }
 
-// checkShadowedType returns an error if a query type and some argument type
-// have the same name but are from a different package.
-func checkShadowedType(queryType reflect.Type, argTypes []reflect.Type) error {
-	for _, argType := range argTypes {
-		if argType.Name() == queryType.Name() {
-			return fmt.Errorf("parameter with type %q missing, have type with same name: %q", queryType.String(), argType.String())
-		}
-=======
-	// Query parameters.
-	var params []any
-	for i, typeMember := range te.inputs {
-		outerType := typeMember.OuterType()
-		v, ok := typeValue[outerType]
-		if !ok {
-			return nil, typeMissingError(outerType.Name(), typeNames)
-		}
-
-		val, err := typeMember.ValueFromOuter(v)
-		if err != nil {
-			return nil, err
-		}
-
-		params = append(params, sql.Named("sqlair_"+strconv.Itoa(i), val.Interface()))
->>>>>>> cb1c45ff
-	}
-	return nil
+// missingInputError returns an error message for a missing input type.
+func missingInputError(missingType reflect.Type, typeToValue map[reflect.Type]reflect.Value) error {
+	// check if the missing type and some argument type have the same name but
+	// are from different packages.
+	typeNames := []string{}
+	for argType := range typeToValue {
+		if argType.Name() == missingType.Name() {
+			return fmt.Errorf("parameter with type %q missing, have type with same name: %q", missingType.String(), argType.String())
+		}
+		typeNames = append(typeNames, argType.Name())
+	}
+	return typeMissingError(missingType.Name(), typeNames)
 }
 
 // outputColumn stores the name of a column to fetch from the database and the
 // type member to scan the result into.
 type outputColumn struct {
 	sql string
-	tm  typeMember
+	tm  typeinfo.Member
 }
 
 // typedOutputExpr contains the columns to fetch from the database and
@@ -207,7 +150,7 @@
 
 // typedInputExpr stores information about a Go value to use as a query input.
 type typedInputExpr struct {
-	input typeMember
+	input typeinfo.Member
 }
 
 // typedExpr is a marker method.
@@ -260,11 +203,7 @@
 
 // bindInputTypes binds the input expression to a type and returns the
 // typeMember represented by the expression.
-<<<<<<< HEAD
 func bindInputTypes(ti typeNameToInfo, e *inputExpr) (tie *typedInputExpr, err error) {
-=======
-func bindInputTypes(ti typeNameToInfo, e *inputExpr) (tm typeinfo.Member, err error) {
->>>>>>> cb1c45ff
 	defer func() {
 		if err != nil {
 			err = fmt.Errorf("input expression: %s: %s", err, e.raw)
@@ -276,11 +215,7 @@
 		return nil, typeMissingError(e.sourceType.typeName, getKeys(ti))
 	}
 
-<<<<<<< HEAD
-	tm, err := info.typeMember(e.sourceType.memberName)
-=======
-	tm, err = info.TypeMember(e.sourceType.memberName)
->>>>>>> cb1c45ff
+	tm, err := info.TypeMember(e.sourceType.memberName)
 	if err != nil {
 		return nil, err
 	}
@@ -290,11 +225,7 @@
 // bindOutputTypes binds the output expression to concrete types. It then checks
 // the expression is formatted correctly and generates the columns for the query
 // and the typeMembers the columns correspond to.
-<<<<<<< HEAD
 func bindOutputTypes(ti typeNameToInfo, e *outputExpr) (toe *typedOutputExpr, err error) {
-=======
-func bindOutputTypes(ti typeNameToInfo, e *outputExpr) (outCols []columnAccessor, typeMembers []typeinfo.Member, err error) {
->>>>>>> cb1c45ff
 	defer func() {
 		if err != nil {
 			err = fmt.Errorf("output expression: %s: %s", err, e.raw)
@@ -328,12 +259,8 @@
 					return nil, err
 				}
 				for _, tm := range allMembers {
-<<<<<<< HEAD
-					oc := outputColumn{sql: colString(pref, tm.memberName()), tm: tm}
+					oc := outputColumn{sql: colString(pref, tm.MemberName()), tm: tm}
 					toe.outputColumns = append(toe.outputColumns, oc)
-=======
-					outCols = append(outCols, columnAccessor{pref, tm.MemberName()})
->>>>>>> cb1c45ff
 				}
 			} else {
 				// Generate explicit columns.
@@ -434,20 +361,8 @@
 		}
 	}
 
-<<<<<<< HEAD
-	typeMemberPresent := make(map[typeMember]bool)
+	typeMemberPresent := make(map[typeinfo.Member]bool)
 	typedExprs := make([]typedExpression, 0)
-=======
-	var sql bytes.Buffer
-
-	var inCount int
-	var outCount int
-
-	var outputs = make([]typeinfo.Member, 0)
-	var inputs = make([]typeinfo.Member, 0)
-
-	var typeMemberPresent = make(map[typeinfo.Member]bool)
->>>>>>> cb1c45ff
 
 	// Check and expand each query expr.
 	for _, expr := range *pe {
@@ -464,7 +379,6 @@
 				return nil, err
 			}
 
-			// Should be a method on typedOutputExpr
 			for _, oc := range toe.outputColumns {
 				tm := oc.tm
 				if ok := typeMemberPresent[tm]; ok {

--- conflicted
+++ resolved
@@ -28,39 +28,9 @@
 		}
 	}()
 
-<<<<<<< HEAD
-	typeToValue := map[reflect.Type]reflect.Value{}
-	for _, arg := range args {
-		v := reflect.ValueOf(arg)
-		if v.Kind() == reflect.Invalid || (v.Kind() == reflect.Pointer && v.IsNil()) {
-			return nil, fmt.Errorf("need supported value, got nil")
-		}
-		v = reflect.Indirect(v)
-		t := v.Type()
-		switch v.Kind() {
-		case reflect.Map, reflect.Slice:
-			if v.IsNil() {
-				return nil, fmt.Errorf("need valid %s, got nil", t.Kind())
-			}
-			if t.Name() == "" {
-				return nil, fmt.Errorf("cannot use anonymous %s", t.Kind())
-			}
-		case reflect.Struct:
-			if t.Name() == "" {
-				return nil, fmt.Errorf("cannot use anonymous %s", t.Kind())
-			}
-		default:
-			return nil, fmt.Errorf("need supported value, got %s", t.Kind())
-		}
-		if _, ok := typeToValue[t]; ok {
-			return nil, fmt.Errorf("type %q provided more than once", t.Name())
-		}
-		typeToValue[t] = v
-=======
 	typeToValue, err := typeinfo.ValidateInputs(args)
 	if err != nil {
 		return nil, err
->>>>>>> 7b0ae918
 	}
 
 	// Generate SQL and query parameters.

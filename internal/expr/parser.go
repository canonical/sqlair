--- conflicted
+++ resolved
@@ -116,7 +116,6 @@
 	return ca.tableName + "." + ca.columnName
 }
 
-<<<<<<< HEAD
 // sliceRangeAccessor stores information for accessing a slice using the
 // expression "typeName[low:high]".
 type sliceRangeAccessor struct {
@@ -160,10 +159,7 @@
 
 func (st sliceIndexAccessor) accessor() {}
 
-// inputPart represents a named parameter that will be sent to the database
-=======
 // inputExpr represents a named parameter that will be sent to the database
->>>>>>> efafcf6a
 // while performing the query.
 type inputExpr struct {
 	sourceType valueAccessor
@@ -278,48 +274,11 @@
 	cp.parser.lineStart = cp.lineStart
 }
 
-<<<<<<< HEAD
 // colNum calculates the current column number taking into account line breaks.
 func (cp *checkpoint) colNum() int {
 	return cp.pos - cp.lineStart + 1
 }
 
-// ParsedExpr is the AST representation of an SQL expression. The AST is made up
-// of queryParts. For example, a SQL statement like this:
-//
-// Select p.* as &Person.* from person where p.name = $Boss.col_name
-//
-// would be represented as:
-//
-// [bypassPart outputPart bypassPart inputPart]
-type ParsedExpr struct {
-	queryParts []queryPart
-}
-
-// String returns a textual representation of the AST contained in the
-// ParsedExpr for debugging purposes.
-func (pe *ParsedExpr) String() string {
-	var out bytes.Buffer
-	out.WriteString("[")
-	for i, p := range pe.queryParts {
-		if i > 0 {
-			out.WriteString(" ")
-		}
-		out.WriteString(p.String())
-	}
-	out.WriteString("]")
-	return out.String()
-}
-
-// add pushes the parsed part to the parsedExprBuilder along with the bypassPart
-// that stretches from the end of the previous part to the beginning of this
-// part.
-func (p *Parser) add(part queryPart) {
-	// Add the string between the previous I/O part and the current part.
-	if p.prevPart != p.partStart {
-		p.parts = append(p.parts,
-			&bypassPart{p.input[p.prevPart:p.partStart]})
-=======
 // add pushes the parsed expression to the list of expressions along with the
 // bypass chunk that stretches from the end of the previous expression to the
 // beginning of this expression.
@@ -328,7 +287,6 @@
 	if p.prevExprEnd != p.currentExprStart {
 		p.exprs = append(p.exprs,
 			&bypass{p.input[p.prevExprEnd:p.currentExprStart]})
->>>>>>> efafcf6a
 	}
 
 	if expr != nil {
@@ -818,32 +776,19 @@
 		return nil, false, nil
 	}
 
-<<<<<<< HEAD
 	// Case 1: Slice range, "Type[low:high]".
 	if st, ok, err := p.parseSliceAccessor(); err != nil {
 		return nil, false, err
 	} else if ok {
-		return &inputPart{sourceType: st, raw: p.input[cp.pos:p.pos]}, true, nil
+		return &inputExpr{sourceType: st, raw: p.input[cp.pos:p.pos]}, true, nil
 	}
 
 	// Case 2: Struct or map, "Type.something".
 	if tn, ok, err := p.parseTypeName(); ok {
 		if tn.memberName == "*" {
 			return nil, false, errorAt(fmt.Errorf("asterisk not allowed in input expression %q", "$"+tn.String()), cp.lineNum, cp.colNum(), p.input)
-=======
-	if p.skipByte('$') {
-		// Error points to the $ sign skipped above.
-		nameCol := p.colNum() - 1
-		if tn, ok, err := p.parseTypeName(); ok {
-			if tn.memberName == "*" {
-				return nil, false, errorAt(fmt.Errorf(`asterisk not allowed in input expression "$%s"`, tn), p.lineNum, nameCol, p.input)
-			}
-			return &inputExpr{sourceType: tn, raw: p.input[cp.pos:p.pos]}, true, nil
-		} else if err != nil {
-			return nil, false, err
->>>>>>> efafcf6a
-		}
-		return &inputPart{sourceType: tn, raw: p.input[cp.pos:p.pos]}, true, nil
+		}
+		return &inputExpr{sourceType: tn, raw: p.input[cp.pos:p.pos]}, true, nil
 	} else if err != nil {
 		return nil, false, err
 	}

--- conflicted
+++ resolved
@@ -441,13 +441,8 @@
 
 	if id, ok := p.parseNameOrAsterisk(); ok {
 		if id != "*" && p.skipByte('.') {
-<<<<<<< HEAD
 			if idCol, ok := p.parseNameOrAsterisk(); ok {
-				return fullName{prefix: id, name: idCol}, true, nil
-=======
-			if idCol, ok := p.parseIdentifierAsterisk(); ok {
 				return columnName{table: id, name: idCol}, true, nil
->>>>>>> 4c5a8e6e
 			}
 		} else {
 			// A column name specified without a table prefix should be in name.
@@ -479,11 +474,7 @@
 
 		idField, ok := p.parseNameOrAsterisk()
 		if !ok {
-<<<<<<< HEAD
-			return fullName{}, false, fmt.Errorf("column %d: invalid suffix following %q", p.pos, id)
-=======
-			return typeName{}, false, fmt.Errorf("column %d: invalid identifier suffix following %q", p.pos, id)
->>>>>>> 4c5a8e6e
+			return typeName{}, false, fmt.Errorf("column %d: invalid suffix following %q", p.pos, id)
 		}
 		return typeName{name: id, member: idField}, true, nil
 	}

package expr

import (
	"bytes"
	"fmt"
	"strings"
)

// A QueryPart represents a section of a parsed SQL statement, which forms
// a complete query when processed together with its surrounding parts, in
// their correct order.
type queryPart interface {
	// String returns the part's representation for debugging purposes.
	String() string

	// marker method
	part()
}

// typeName stores a Go type and a member of it.
type typeName struct {
	name, member string
}

func (tn typeName) String() string {
	return tn.name + "." + tn.member
}

// columnName stores a SQL column and optionally its table.
type columnName struct {
	table, name string
}

func (cn columnName) String() string {
	if cn.table == "" {
		return cn.name
	}
	return cn.table + "." + cn.name
}

// inputPart represents SQLair query parameters.
type inputPart struct {
	targetColumns []columnName
	sourceTypes   []typeName
	raw           string
}

func (p *inputPart) String() string {
	return fmt.Sprintf("Input[%+v %+v]", p.targetColumns, p.sourceTypes)
}

func (p *inputPart) part() {}

// isInsert returns true if the input expression inside an INSERT statement.
func (p *inputPart) isInsert() bool {
	return len(p.targetColumns) > 0
}

// outputPart represents a named target output variable in the SQL expression,
// as well as the source table and column where it will be read from.
type outputPart struct {
	sourceColumns []columnName
	targetTypes   []typeName
	raw           string
}

func (p *outputPart) String() string {
	return fmt.Sprintf("Output[%+v %+v]", p.sourceColumns, p.targetTypes)
}

func (p *outputPart) part() {}

// bypassPart represents a part of the expression that we want to pass to the
// backend database verbatim.
type bypassPart struct {
	chunk string
}

func (p *bypassPart) String() string {
	return "Bypass[" + p.chunk + "]"
}

func (p *bypassPart) part() {}

type Parser struct {
	input string
	pos   int
	// prevPart is the value of pos when we last finished parsing a part.
	prevPart int
	// partStart is the value of pos just before we started parsing the part
	// under pos. We maintain partStart >= prevPart.
	partStart int
	parts     []queryPart
	// lineNum is the number of the current line of the input.
	lineNum int
	// lineStart is the position of the first byte of the current line in
	// the input.
	lineStart int
}

func NewParser() *Parser {
	return &Parser{}
}

// init resets the state of the parser and sets the input string.
func (p *Parser) init(input string) {
	p.input = input
	p.pos = 0
	p.prevPart = 0
	p.partStart = 0
	p.parts = []queryPart{}
	p.lineNum = 1
	p.lineStart = 0
}

// colNum calculates the current column number taking into account line breaks.
func (p *Parser) colNum() int {
	return p.pos - p.lineStart + 1
}

// advanceByte moves the parser to the next byte in the input. It also takes
// care of updating the line and column numbers if it encounters line breaks.
func (p *Parser) advanceByte() {
	if p.pos >= len(p.input) {
		return
	}
	if p.input[p.pos] == '\n' {
		p.lineStart = p.pos + 1
		p.lineNum++
	}
	p.pos++
}

// errorAt wraps an error with line and column information.
func errorAt(err error, line int, column int, input string) error {
	if strings.ContainsRune(input, '\n') {
		return fmt.Errorf("line %d, column %d: %w", line, column, err)
	} else {
		return fmt.Errorf("column %d: %w", column, err)
	}
}

// A checkpoint struct for saving parser state to restore later. We only use
// a checkpoint within an attempted parsing of an part, not at a higher level
// since we don't keep track of the parts in the checkpoint.
type checkpoint struct {
	parser    *Parser
	pos       int
	prevPart  int
	partStart int
	parts     []queryPart
	lineNum   int
	lineStart int
}

// save takes a snapshot of the state of the parser and returns a pointer to a
// checkpoint that represents it.
func (p *Parser) save() *checkpoint {
	return &checkpoint{
		parser:    p,
		pos:       p.pos,
		prevPart:  p.prevPart,
		partStart: p.partStart,
		parts:     p.parts,
		lineNum:   p.lineNum,
		lineStart: p.lineStart,
	}
}

// restore sets the internal state of the parser to the values stored in the
// checkpoint.
func (cp *checkpoint) restore() {
	cp.parser.pos = cp.pos
	cp.parser.prevPart = cp.prevPart
	cp.parser.partStart = cp.partStart
	cp.parser.parts = cp.parts
	cp.parser.lineNum = cp.lineNum
	cp.parser.lineStart = cp.lineStart
}

// ParsedExpr is the AST representation of an SQL expression. The AST is made up
// of queryParts. For example, a SQL statement like this:
//
// Select p.* as &Person.* from person where p.name = $Boss.col_name
//
// would be represented as:
//
// [bypassPart outputPart bypassPart inputPart]
type ParsedExpr struct {
	queryParts []queryPart
}

// String returns a textual representation of the AST contained in the
// ParsedExpr for debugging purposes.
func (pe *ParsedExpr) String() string {
	var out bytes.Buffer
	out.WriteString("[")
	for i, p := range pe.queryParts {
		if i > 0 {
			out.WriteString(" ")
		}
		out.WriteString(p.String())
	}
	out.WriteString("]")
	return out.String()
}

// add pushes the parsed part to the parsedExprBuilder along with the bypassPart
// that stretches from the end of the previous part to the beginning of this
// part.
func (p *Parser) add(part queryPart) {
	// Add the string between the previous I/O part and the current part.
	if p.prevPart != p.partStart {
		p.parts = append(p.parts,
			&bypassPart{p.input[p.prevPart:p.partStart]})
	}

	if part != nil {
		p.parts = append(p.parts, part)
	}

	// Save this position at the end of the part.
	p.prevPart = p.pos
	// Ensure that partStart >= prevPart.
	p.partStart = p.pos
}

// skipComment jumps over comments as defined by the SQLite spec.
// If no comment is found the parser state is left unchanged.
func (p *Parser) skipComment() bool {
	cp := p.save()
	if p.skipByte('-') || p.skipByte('/') {
		c := p.input[p.pos-1]
		if (c == '-' && p.skipByte('-')) || (c == '/' && p.skipByte('*')) {
			var end byte
			if c == '-' {
				end = '\n'
			} else {
				end = '*'
			}
			for p.pos < len(p.input) {
				if p.input[p.pos] == end {
					// if end == '\n' (i.e. its a -- comment) dont consume the newline.
					if end == '*' {
						p.advanceByte()
						if !p.skipByte('/') {
							continue
						}
					}
					return true
				}
				p.advanceByte()
			}
			// Reached end of input (valid comment end).
			return true
		}
		cp.restore()
		return false
	}
	return false
}

// Parse takes an input string and parses the input and output parts. It returns
// a pointer to a ParsedExpr.
func (p *Parser) Parse(input string) (expr *ParsedExpr, err error) {
	defer func() {
		if err != nil {
			err = fmt.Errorf("cannot parse expression: %s", err)
		}
	}()

	p.init(input)

	for {
		// Advance the parser to the start of the next expression.
		if err := p.advance(); err != nil {
			return nil, err
		}

		p.partStart = p.pos

		if p.pos == len(p.input) {
			break
		}

		if out, ok, err := p.parseOutputExpression(); err != nil {
			return nil, err
		} else if ok {
			p.add(out)
			continue
		}

		if in, ok, err := p.parseInputExpression(); err != nil {
			return nil, err
		} else if ok {
			p.add(in)
			continue
		}
	}

	// Add any remaining unparsed string input to the parser.
	p.add(nil)
	return &ParsedExpr{p.parts}, nil
}

// advance increments p.pos until it reaches content that might preceed a token
// we want to parse.
func (p *Parser) advance() error {

loop:
	for p.pos < len(p.input) {
		if ok, err := p.skipStringLiteral(); err != nil {
			return err
		} else if ok {
			continue
		}
		if ok := p.skipComment(); ok {
			continue
		}

<<<<<<< HEAD
		p.pos++

		// An opening parentheses might be the start of an expression.
		if p.peekByte('(') {
			break loop
		}

		switch p.input[p.pos-1] {
=======
		switch p.input[p.pos] {
>>>>>>> f1d276b5
		// If the preceding byte is one of these then we might be at the start
		// of an expression.
		case ' ', '\t', '\n', '\r', '=', ',', '(', '[', '>', '<', '+', '-', '*', '/', '|', '%':
			p.advanceByte()
			break loop
		}
		p.advanceByte()
	}

	p.skipBlanks()

	return nil

}

// skipStringLiteral jumps over single and double quoted sections of input.
// Doubled up quotes are escaped.
func (p *Parser) skipStringLiteral() (bool, error) {
	cp := p.save()

	if p.skipByte('"') || p.skipByte('\'') {
		c := p.input[p.pos-1]

		// We keep track of whether the next quote has been previously
		// escaped. If not, it might be a closing quote.
		maybeCloser := true
		for p.skipByteFind(c) {
			// If this looks like a closing quote, check if it might be an
			// escape for a following quote. If not, we're done.
			if maybeCloser && !p.peekByte(c) {
				return true, nil
			}
			maybeCloser = !maybeCloser
		}

		// Reached end of string and didn't find the closing quote
		cp.restore()
		return false, errorAt(fmt.Errorf("missing closing quote in string literal"), p.lineNum, p.colNum(), p.input)
	}
	return false, nil
}

// peekByte returns true if the current byte equals the one passed as parameter.
func (p *Parser) peekByte(b byte) bool {
	return p.pos < len(p.input) && p.input[p.pos] == b
}

// skipByte jumps over the current byte if it matches the byte passed as a
// parameter. Returns true in that case, false otherwise.
func (p *Parser) skipByte(b byte) bool {
	if p.pos < len(p.input) && p.input[p.pos] == b {
		p.advanceByte()
		return true
	}
	return false
}

// skipByteFind looks for a byte that matches the one passed as parameter and
// then advances the parser to jump over it. In that case returns true. If the
// end of the string is reached and no matching byte was found, it returns
// false and it does not change the parser.
func (p *Parser) skipByteFind(b byte) bool {
	cp := p.save()
	for p.pos < len(p.input) {
		if p.input[p.pos] == b {
			p.advanceByte()
			return true
		}
		p.advanceByte()
	}
	cp.restore()
	return false
}

// skipBlanks advances the parser past spaces, tabs and newlines. Returns
// whether the parser position was changed.
func (p *Parser) skipBlanks() bool {
	mark := p.pos
	for p.pos < len(p.input) {
		if ok := p.skipComment(); ok {
			continue
		}
		switch p.input[p.pos] {
		case ' ', '\t', '\r', '\n':
			p.advanceByte()
		default:
			return p.pos != mark
		}
	}
	return p.pos != mark
}

// skipString advances the parser and jumps over the string passed as parameter.
// In that case returns true, false otherwise.
// This function is case insensitive.
func (p *Parser) skipString(s string) bool {
	if p.pos+len(s) <= len(p.input) &&
		strings.EqualFold(p.input[p.pos:p.pos+len(s)], s) {
		p.pos += len(s)
		return true
	}
	return false
}

// isNameByte returns true if the given byte can be part of a name. It returns
// false otherwise.
func isNameByte(c byte) bool {
	return 'A' <= c && c <= 'Z' || 'a' <= c && c <= 'z' ||
		'0' <= c && c <= '9' || c == '_'
}

// isNameInitialByte returns true if the given byte can appear at the start of a
// name. It returns false otherwise.
func isInitialNameByte(c byte) bool {
	return 'A' <= c && c <= 'Z' || 'a' <= c && c <= 'z' || c == '_'
}

// skipName advances the parser until it is on the first non name byte and
// returns true. If the p.pos does not start on a name byte it returns false.
func (p *Parser) skipName() bool {
	if p.pos >= len(p.input) {
		return false
	}
	mark := p.pos
	if isInitialNameByte(p.input[p.pos]) {
		p.advanceByte()
		for p.pos < len(p.input) && isNameByte(p.input[p.pos]) {
			p.advanceByte()
		}
	}
	return p.pos > mark
}

// Functions with the prefix parse attempt to parse some construct. They return
// the construct, and an error and/or a bool that indicates if the the construct
// was successfully parsed.
//
// Return cases:
//  - bool == true, err == nil
//		The construct was sucessfully parsed
//  - bool == false, err != nil
//		The construct was recognised but was not correctly formatted
//  - bool == false, err == nil
//		The construct was not the one we are looking for

// parseIdentifierAsterisk parses a name made up of only nameBytes or of a
// single asterisk. On success it returns the parsed string and true. Otherwise,
// it returns the empty string and false.
func (p *Parser) parseIdentifierAsterisk() (string, bool) {
	if p.skipByte('*') {
		return "*", true
	}
	return p.parseIdentifier()
}

// parseIdentifier parses a name made up of only nameBytes. On success it
// returns the parsed string and true. Otherwise, it returns the empty string
// and false.
func (p *Parser) parseIdentifier() (string, bool) {
	mark := p.pos
	if p.skipName() {
		return p.input[mark:p.pos], true
	}
	return "", false
}

// parseColumn parses a column made up of name bytes, optionally dot-prefixed by
// its table name.
// parseColumn returns an error so that it can be used with parseList.
func (p *Parser) parseColumn() (columnName, bool, error) {
	cp := p.save()

	if id, ok := p.parseIdentifierAsterisk(); ok {
		if id != "*" && p.skipByte('.') {
			if idCol, ok := p.parseIdentifierAsterisk(); ok {
				return columnName{table: id, name: idCol}, true, nil
			}
		} else {
			// A column name specified without a table prefix should be in name.
			return columnName{name: id}, true, nil
		}
	}

	cp.restore()
	return columnName{}, false, nil
}

func (p *Parser) parseTargetType() (typeName, bool, error) {
	if p.skipByte('&') {
		return p.parseTypeName()
	}

	return typeName{}, false, nil
}

func (p *Parser) parseSourceType() (typeName, bool, error) {
	if p.skipByte('$') {
		return p.parseTypeName()
	}
	return typeName{}, false, nil
}

// parseTypeName parses a Go type name qualified by a tag name (or asterisk)
// of the form "TypeName.col_name".
func (p *Parser) parseTypeName() (typeName, bool, error) {
	cp := p.save()

	// The error points to the skipped & or $.
	identifierCol := p.colNum() - 1
	if id, ok := p.parseIdentifier(); ok {
		if !p.skipByte('.') {
			return typeName{}, false, errorAt(fmt.Errorf("unqualified type, expected %s.* or %s.<db tag>", id, id), p.lineNum, identifierCol, p.input)
		}

		idField, ok := p.parseIdentifierAsterisk()
		if !ok {
			return typeName{}, false, errorAt(fmt.Errorf("invalid identifier suffix following %q", id), p.lineNum, p.colNum(), p.input)
		}
		return typeName{name: id, member: idField}, true, nil
	}

	cp.restore()
	return typeName{}, false, nil
}

// parseList takes a parsing function that returns a T and parses a
// bracketed, comma seperated, list.
func parseList[T any](p *Parser, parseFn func(p *Parser) (T, bool, error)) ([]T, bool, error) {
	cp := p.save()
	if !p.skipByte('(') {
		return nil, false, nil
	}

	// Error points to first parentheses skipped above.
	openingParenCol := p.colNum() - 1
	openingParenLine := p.lineNum
	nextItem := true
	var objs []T
	for i := 0; nextItem; i++ {
		p.skipBlanks()
		if obj, ok, err := parseFn(p); ok {
			objs = append(objs, obj)
		} else if err != nil {
			return nil, false, err
		} else if i == 0 {
			// If the first item is not what we are looking for, we exit.
			cp.restore()
			return nil, false, nil
		} else {
			// On subsequent items we return an error.
			return nil, false, errorAt(fmt.Errorf("invalid expression in list"), p.lineNum, p.colNum(), p.input)
		}

		p.skipBlanks()
		if p.skipByte(')') {
			return objs, true, nil
		}

		nextItem = p.skipByte(',')
	}
	return nil, false, errorAt(fmt.Errorf("missing closing parentheses"), openingParenLine, openingParenCol, p.input)
}

// parseColumns parses a list of columns. Lists of more than one column must be
// enclosed in parentheses.
func (p *Parser) parseColumns() (cols []columnName, parentheses bool, ok bool) {
	// Case 1: A single column e.g. "p.name".
	if col, ok, _ := p.parseColumn(); ok {
		return []columnName{col}, false, true
	}

	// Case 2: Multiple columns e.g. "(p.name, p.id)".
	if cols, ok, _ := parseList(p, (*Parser).parseColumn); ok {
		return cols, true, true
	}

	return nil, false, false
}

// parseTargetTypes parses a single output type or a list of output types.
// Lists of types must be enclosed in parentheses.
func (p *Parser) parseTargetTypes() (types []typeName, parentheses bool, ok bool, err error) {
	// Case 1: A single target e.g. "&Person.name".
	if targetTypes, ok, err := p.parseTargetType(); err != nil {
		return nil, false, false, err
	} else if ok {
		return []typeName{targetTypes}, false, true, nil
	}

	// Case 2: Multiple types e.g. "(&Person.name, &Person.id)".
	if targetTypes, ok, err := parseList(p, (*Parser).parseTargetType); err != nil {
		return nil, true, false, err
	} else if ok {
		return targetTypes, true, true, nil
	}

	return nil, false, false, nil
}

// parseOutputExpression requires that the ampersand before the identifiers must
// be followed by a name byte.
func (p *Parser) parseOutputExpression() (*outputPart, bool, error) {
	start := p.pos

	// Case 1: There are no columns e.g. "&Person.*".
	if targetType, ok, err := p.parseTargetType(); err != nil {
		return nil, false, err
	} else if ok {
		return &outputPart{
			sourceColumns: []columnName{},
			targetTypes:   []typeName{targetType},
			raw:           p.input[start:p.pos],
		}, true, nil
	}

	cp := p.save()

	// Case 2: There are columns e.g. "p.col1 AS &Person.*".
	if cols, parenCols, ok := p.parseColumns(); ok {
		p.skipBlanks()
		if p.skipString("AS") {
			p.skipBlanks()
			parenCol := p.colNum()
			if targetTypes, parenTypes, ok, err := p.parseTargetTypes(); err != nil {
				return nil, false, err
			} else if ok {
				if parenCols && !parenTypes {
					return nil, false, errorAt(fmt.Errorf(`missing parentheses around types after "AS"`), p.lineNum, parenCol, p.input)
				}
				if !parenCols && parenTypes {
					return nil, false, errorAt(fmt.Errorf(`unexpected parentheses around types after "AS"`), p.lineNum, parenCol, p.input)
				}
				return &outputPart{
					sourceColumns: cols,
					targetTypes:   targetTypes,
					raw:           p.input[start:p.pos],
				}, true, nil
			}
		}
	}

	cp.restore()
	return nil, false, nil
}

// parseInputExpression parses an input expression of the form "$Type.name".
func (p *Parser) parseInputExpression() (*inputPart, bool, error) {
	start := p.pos
	// Case 1: Standalone input expression e.g. "$Type.col".
	if sourceType, ok, err := p.parseSourceType(); err != nil {
		return nil, false, err
	} else if ok {
		return &inputPart{
			targetColumns: []columnName{},
			sourceTypes:   []typeName{sourceType},
			raw:           p.input[start:p.pos],
		}, true, nil
	}

	cp := p.save()

<<<<<<< HEAD
	// Case 2: INSERT VALUES statement e.g. "(name, id) VALUES $Person.*".
	if columns, paren, ok := p.parseColumns(); ok && paren {
		p.skipBlanks()
		if p.skipString("VALUES") {
			p.skipBlanks()
			if sources, ok, err := parseList(p, (*Parser).parseSourceType); err != nil {
				return nil, false, err
			} else if ok {
				return &inputPart{
					targetColumns: columns,
					sourceTypes:   sources,
					raw:           p.input[start:p.pos],
				}, true, nil
			}
			// Check for types with missing parentheses.
			if _, ok, err := p.parseSourceType(); err != nil {
				return nil, false, err
			} else if ok {
				return nil, false, fmt.Errorf(`column %d: missing parentheses around types after "VALUES"`, p.pos)
			}
=======
	if p.skipByte('$') {
		// Error points to the $ sign skipped above.
		nameCol := p.colNum() - 1
		if tn, ok, err := p.parseTypeName(); ok {
			if tn.member == "*" {
				return nil, false, errorAt(fmt.Errorf(`asterisk not allowed in input expression "$%s"`, tn), p.lineNum, nameCol, p.input)
			}
			return &inputPart{sourceType: tn, raw: p.input[cp.pos:p.pos]}, true, nil
		} else if err != nil {
			return nil, false, err
>>>>>>> f1d276b5
		}
	}

	cp.restore()
	return nil, false, nil
}<|MERGE_RESOLUTION|>--- conflicted
+++ resolved
@@ -318,25 +318,20 @@
 			continue
 		}
 
-<<<<<<< HEAD
-		p.pos++
+		prevByte := p.input[p.pos]
+		p.advanceByte()
 
 		// An opening parentheses might be the start of an expression.
 		if p.peekByte('(') {
 			break loop
 		}
 
-		switch p.input[p.pos-1] {
-=======
-		switch p.input[p.pos] {
->>>>>>> f1d276b5
+		switch prevByte {
 		// If the preceding byte is one of these then we might be at the start
 		// of an expression.
 		case ' ', '\t', '\n', '\r', '=', ',', '(', '[', '>', '<', '+', '-', '*', '/', '|', '%':
-			p.advanceByte()
 			break loop
 		}
-		p.advanceByte()
 	}
 
 	p.skipBlanks()
@@ -691,12 +686,12 @@
 
 	cp := p.save()
 
-<<<<<<< HEAD
 	// Case 2: INSERT VALUES statement e.g. "(name, id) VALUES $Person.*".
 	if columns, paren, ok := p.parseColumns(); ok && paren {
 		p.skipBlanks()
 		if p.skipString("VALUES") {
 			p.skipBlanks()
+			parenCol := p.colNum()
 			if sources, ok, err := parseList(p, (*Parser).parseSourceType); err != nil {
 				return nil, false, err
 			} else if ok {
@@ -710,20 +705,8 @@
 			if _, ok, err := p.parseSourceType(); err != nil {
 				return nil, false, err
 			} else if ok {
-				return nil, false, fmt.Errorf(`column %d: missing parentheses around types after "VALUES"`, p.pos)
+				return nil, false, errorAt(fmt.Errorf(`missing parentheses around types after "VALUES"`), p.lineNum, parenCol, p.input)
 			}
-=======
-	if p.skipByte('$') {
-		// Error points to the $ sign skipped above.
-		nameCol := p.colNum() - 1
-		if tn, ok, err := p.parseTypeName(); ok {
-			if tn.member == "*" {
-				return nil, false, errorAt(fmt.Errorf(`asterisk not allowed in input expression "$%s"`, tn), p.lineNum, nameCol, p.input)
-			}
-			return &inputPart{sourceType: tn, raw: p.input[cp.pos:p.pos]}, true, nil
-		} else if err != nil {
-			return nil, false, err
->>>>>>> f1d276b5
 		}
 	}
 

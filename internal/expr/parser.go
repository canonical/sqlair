--- conflicted
+++ resolved
@@ -68,16 +68,6 @@
 	return &ParsedExpr{exprs: p.exprs}, nil
 }
 
-<<<<<<< HEAD
-// expression represents a parsed node of the SQLair query's AST.
-type expression interface {
-	// String returns a text representation for debugging and testing purposes.
-	String() string
-
-	// marker method
-	expr()
-}
-
 // valueAccessor stores information about how to access a Go value. For example:
 // by index, by key, or by slice syntax.
 type valueAccessor interface {
@@ -88,12 +78,6 @@
 // of a type name and some value within it to be accessed. For example: a field
 // of a struct, or a key of a map.
 type memberAcessor struct {
-=======
-// valueAccessor stores information for accessing a Go value. It consists of a
-// type name and some value within it to be accessed. For example: a field of a
-// struct, or a key of a map.
-type valueAccessor struct {
->>>>>>> 24640e28
 	typeName, memberName string
 }
 
@@ -113,7 +97,6 @@
 	return ca.tableName + "." + ca.columnName
 }
 
-<<<<<<< HEAD
 // sliceRangeAccessor stores information for accessing a slice using the
 // expression "typeName[:]".
 type sliceRangeAccessor struct {
@@ -124,49 +107,6 @@
 	return fmt.Sprintf("%s[:]", st.typeName)
 }
 
-// inputExpr represents a named parameter that will be sent to the database
-// while performing the query.
-type inputExpr struct {
-	sourceType valueAccessor
-	raw        string
-}
-
-func (p *inputExpr) String() string {
-	return fmt.Sprintf("Input[%+v]", p.sourceType)
-}
-
-func (p *inputExpr) expr() {}
-
-// outputExpr represents a named target output variable in the SQL expression,
-// as well as the source table and column where it will be read from.
-type outputExpr struct {
-	// sourceColumns specify the source table and column in the DB.
-	sourceColumns []columnAccessor
-	// targetTypes specify how to map the query results to Go values.
-	targetTypes []memberAcessor
-	raw         string
-}
-
-func (p *outputExpr) String() string {
-	return fmt.Sprintf("Output[%+v %+v]", p.sourceColumns, p.targetTypes)
-}
-
-func (p *outputExpr) expr() {}
-
-// bypass represents part of the expression that we want to pass to the backend
-// database verbatim.
-type bypass struct {
-	chunk string
-}
-
-func (p *bypass) String() string {
-	return "Bypass[" + p.chunk + "]"
-}
-
-func (p *bypass) expr() {}
-
-=======
->>>>>>> 24640e28
 // init resets the state of the parser and sets the input string.
 func (p *Parser) init(input string) {
 	p.input = input

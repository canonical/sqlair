--- conflicted
+++ resolved
@@ -28,7 +28,6 @@
 	return va.typeName + "." + va.memberName
 }
 
-<<<<<<< HEAD
 // A columnExpr represents the columns at the start of an output expression.
 // For example the qualified column name "t.col1" in "t.col1 AS &MyStruct.*"
 // or the function "func(2 + $Person.id)" in "func(2 + $Person.id) AS &Manager.id".
@@ -36,27 +35,17 @@
 	colExpr()
 }
 
-// columnName stores a SQL column and optionally its table.
-type columnName struct {
-	table, name string
-}
-
-// columnExpr marker method.
-func (cn columnName) colExpr() {}
-
-func (cn columnName) String() string {
-	if cn.table == "" {
-		return cn.name
-=======
 // columnAccessor stores a SQL column name and optionally its table name.
 type columnAccessor struct {
 	tableName, columnName string
 }
 
+// columnExpr marker method.
+func (ca columnAccessor) colExpr() {}
+
 func (ca columnAccessor) String() string {
 	if ca.tableName == "" {
 		return ca.columnName
->>>>>>> bb11a3f4
 	}
 	return ca.tableName + "." + ca.columnName
 }
@@ -90,13 +79,8 @@
 // outputPart represents a named target output variable in the SQL expression,
 // as well as the source table and column where it will be read from.
 type outputPart struct {
-<<<<<<< HEAD
 	sourceColumns []columnExpr
-	targetTypes   []typeName
-=======
-	sourceColumns []columnAccessor
 	targetTypes   []valueAccessor
->>>>>>> bb11a3f4
 	raw           string
 }
 
@@ -555,11 +539,7 @@
 // parseColumn parses a column made up of name bytes, optionally dot-prefixed by
 // its table name.
 // parseColumn returns an error so that it can be used with parseList.
-<<<<<<< HEAD
 func (p *Parser) parseColumn() (columnExpr, bool, error) {
-=======
-func (p *Parser) parseColumn() (columnAccessor, bool, error) {
->>>>>>> bb11a3f4
 	cp := p.save()
 
 	if ce, ok, err := p.parseFunc(); err != nil {
@@ -582,7 +562,6 @@
 	return columnAccessor{}, false, nil
 }
 
-<<<<<<< HEAD
 func (p *Parser) parseFunc() (funcExpr, bool, error) {
 	// Parse recursively inside the function arguments with a new parser.
 	rp := NewParser()
@@ -602,10 +581,7 @@
 	return funcExpr{}, false, nil
 }
 
-func (p *Parser) parseTargetType() (typeName, bool, error) {
-=======
 func (p *Parser) parseTargetType() (valueAccessor, bool, error) {
->>>>>>> bb11a3f4
 	if p.skipByte('&') {
 		return p.parseTypeName()
 	}
@@ -676,17 +652,10 @@
 
 // parseColumns parses a single column or a list of columns. Lists must be
 // enclosed in parentheses.
-<<<<<<< HEAD
 func (p *Parser) parseColumns() (cols []columnExpr, parentheses bool, ok bool) {
 	// Case 1: A single column e.g. "p.name".
 	if col, ok, _ := p.parseColumn(); ok {
 		return []columnExpr{col}, false, true
-=======
-func (p *Parser) parseColumns() (cols []columnAccessor, parentheses bool, ok bool) {
-	// Case 1: A single column e.g. "p.name".
-	if col, ok, _ := p.parseColumn(); ok {
-		return []columnAccessor{col}, false, true
->>>>>>> bb11a3f4
 	}
 
 	// Case 2: Multiple columns e.g. "(p.name, p.id, fun(p.address, p.id))"
@@ -727,13 +696,8 @@
 		return nil, false, err
 	} else if ok {
 		return &outputPart{
-<<<<<<< HEAD
 			sourceColumns: []columnExpr{},
-			targetTypes:   []typeName{targetType},
-=======
-			sourceColumns: []columnAccessor{},
 			targetTypes:   []valueAccessor{targetType},
->>>>>>> bb11a3f4
 			raw:           p.input[start:p.pos],
 		}, true, nil
 	}

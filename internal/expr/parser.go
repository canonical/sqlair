--- conflicted
+++ resolved
@@ -26,16 +26,39 @@
 	return tn.name + "." + tn.member
 }
 
+// A columnExpr represents the columns at the start of an output expression.
+// For example the qualified column name "t.col1" in "t.col1 AS &MyStruct.*"
+// or the function "func(2 + $Person.id)" in "func(2 + $Person.id) AS &Manager.id".
+type columnExpr interface {
+	colExpr()
+}
+
 // columnName stores a SQL column and optionally its table.
 type columnName struct {
 	table, name string
 }
 
+// columnExpr marker method.
+func (cn columnName) colExpr() {}
+
 func (cn columnName) String() string {
 	if cn.table == "" {
 		return cn.name
 	}
 	return cn.table + "." + cn.name
+}
+
+type funcExpr struct {
+	raw string
+	pe  *ParsedExpr
+}
+
+// columnExpr marker method.
+func (fe funcExpr) colExpr() {}
+
+func (fe funcExpr) String() string {
+	return fe.pe.String()
+
 }
 
 // inputPart represents a named parameter that will be sent to the database
@@ -54,7 +77,7 @@
 // outputPart represents a named target output variable in the SQL expression,
 // as well as the source table and column where it will be read from.
 type outputPart struct {
-	sourceColumns []columnName
+	sourceColumns []columnExpr
 	targetTypes   []typeName
 	raw           string
 }
@@ -472,11 +495,7 @@
 // parseColumn parses a column made up of name bytes, optionally dot-prefixed by
 // its table name.
 // parseColumn returns an error so that it can be used with parseList.
-<<<<<<< HEAD
 func (p *Parser) parseColumn() (columnExpr, bool, error) {
-=======
-func (p *Parser) parseColumn() (columnName, bool, error) {
->>>>>>> 4c5a8e6e
 	cp := p.save()
 
 	if ce, ok, err := p.parseFunc(); err != nil {
@@ -500,7 +519,6 @@
 	return columnName{}, false, nil
 }
 
-<<<<<<< HEAD
 func (p *Parser) parseFunc() (funcExpr, bool, error) {
 	// Parse recursively inside the function arguments with a new parser.
 	rp := NewParser()
@@ -520,10 +538,7 @@
 	return funcExpr{}, false, nil
 }
 
-func (p *Parser) parseTargetType() (fullName, bool, error) {
-=======
 func (p *Parser) parseTargetType() (typeName, bool, error) {
->>>>>>> 4c5a8e6e
 	if p.skipByte('&') {
 		return p.parseTypeName()
 	}
@@ -588,9 +603,8 @@
 	return nil, false, fmt.Errorf("column %d: missing closing parentheses", parenPos)
 }
 
-<<<<<<< HEAD
-// parseColumns parses a list of columns. For lists of more than one column the
-// columns must be enclosed in brackets e.g. "(col1, col2) AS &Person.*".
+// parseColumns parses a single column or a list of columns. Lists must be
+// enclosed in parentheses.
 func (p *Parser) parseColumns() (cols []columnExpr, parentheses bool, ok bool) {
 	// Case 1: A single column e.g. "p.name".
 	if col, ok, _ := p.parseColumn(); ok {
@@ -598,17 +612,6 @@
 	}
 
 	// Case 2: Multiple columns e.g. "(p.name, p.id, fun(p.address, p.id))"
-=======
-// parseColumns parses a single column or a list of columns. Lists must be
-// enclosed in parentheses.
-func (p *Parser) parseColumns() (cols []columnName, parentheses bool, ok bool) {
-	// Case 1: A single column e.g. "p.name".
-	if col, ok, _ := p.parseColumn(); ok {
-		return []columnName{col}, false, true
-	}
-
-	// Case 2: Multiple columns e.g. "(p.name, p.id)".
->>>>>>> 4c5a8e6e
 	if cols, ok, _ := parseList(p, (*Parser).parseColumn); ok {
 		return cols, true, true
 	}
@@ -646,13 +649,8 @@
 		return nil, false, err
 	} else if ok {
 		return &outputPart{
-<<<<<<< HEAD
 			sourceColumns: []columnExpr{},
-			targetTypes:   []fullName{targetType},
-=======
-			sourceColumns: []columnName{},
 			targetTypes:   []typeName{targetType},
->>>>>>> 4c5a8e6e
 			raw:           p.input[start:p.pos],
 		}, true, nil
 	}

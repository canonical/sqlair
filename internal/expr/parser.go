--- conflicted
+++ resolved
@@ -229,12 +229,7 @@
 			}
 			for p.pos < len(p.input) {
 				if p.input[p.pos] == end {
-<<<<<<< HEAD
-					// if end == '\n' (i.e. its a -- comment) dont do p.pos++
-					// so that the newline is kept.
-=======
-					// if end == '\n' (i.e. its a -- comment) dont consume the newline.
->>>>>>> f1d276b5
+					// if end == '\n' (i.e. its a -- comment) do not consume the newline.
 					if end == '*' {
 						p.advanceByte()
 						if !p.skipByte('/') {
@@ -313,16 +308,9 @@
 			continue
 		}
 
-<<<<<<< HEAD
-		p.pos++
-		switch p.input[p.pos-1] {
+		switch p.input[p.pos] {
 		// If the preceding char is one of the following then we might be at
 		// the start of an expression.
-=======
-		switch p.input[p.pos] {
-		// If the preceding byte is one of these then we might be at the start
-		// of an expression.
->>>>>>> f1d276b5
 		case ' ', '\t', '\n', '\r', '=', ',', '(', '[', '>', '<', '+', '-', '*', '/', '|', '%':
 			p.advanceByte()
 			break loop
@@ -379,17 +367,10 @@
 	return false
 }
 
-<<<<<<< HEAD
 // skipByteFind advances the parser until it finds a byte that matches the byte
 // passed as parameter and then jumps over it. If it finds the byte it returns
 // true. If the end of the string is reached and no matching byte was found, it
-// returns false.
-=======
-// skipByteFind looks for a byte that matches the one passed as parameter and
-// then advances the parser to jump over it. In that case returns true. If the
-// end of the string is reached and no matching byte was found, it returns
-// false and it does not change the parser.
->>>>>>> f1d276b5
+// returns false and does not change the parser.
 func (p *Parser) skipByteFind(b byte) bool {
 	cp := p.save()
 	for p.pos < len(p.input) {
@@ -546,7 +527,7 @@
 
 // parseList takes a function that parses a T and parses a bracketed, comma
 // separated, list of T.
-func (p *Parser) parseList(parseFn func(p *Parser) (fullName, bool, error)) ([]fullName, bool, error) {
+func parseList[T any](p *Parser, parseFn func(p *Parser) (T, bool, error)) ([]T, bool, error) {
 	cp := p.save()
 	if !p.skipByte('(') {
 		return nil, false, nil
@@ -568,13 +549,8 @@
 			cp.restore()
 			return nil, false, nil
 		} else {
-<<<<<<< HEAD
 			// On subsequent items an error is returned.
-			return nil, false, fmt.Errorf("column %d: invalid expression in list", p.pos)
-=======
-			// On subsequent items we return an error.
 			return nil, false, errorAt(fmt.Errorf("invalid expression in list"), p.lineNum, p.colNum(), p.input)
->>>>>>> f1d276b5
 		}
 
 		p.skipBlanks()

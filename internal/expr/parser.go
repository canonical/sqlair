--- conflicted
+++ resolved
@@ -23,6 +23,9 @@
 }
 
 func (tn typeName) String() string {
+	if tn.member == "" {
+		return tn.name
+	}
 	return tn.name + "." + tn.member
 }
 
@@ -509,26 +512,13 @@
 	return typeName{}, false, nil
 }
 
-<<<<<<< HEAD
-// parseGoFullName parses a Go type name optionally qualified by a tag name (or
+// parseTypeName parses a Go type name optionally qualified by a tag name (or
 // asterisk). For example "Type" or "Type.col_name".
-func (p *Parser) parseGoFullName() (fullName, bool, error) {
-=======
-// parseTypeName parses a Go type name qualified by a tag name (or asterisk)
-// of the form "TypeName.col_name".
 func (p *Parser) parseTypeName() (typeName, bool, error) {
->>>>>>> f1d276b5
-	cp := p.save()
-
-	// The error points to the skipped & or $.
-	identifierCol := p.colNum() - 1
+	cp := p.save()
 	if id, ok := p.parseIdentifier(); ok {
 		if !p.skipByte('.') {
-<<<<<<< HEAD
-			return fullName{prefix: id}, true, nil
-=======
-			return typeName{}, false, errorAt(fmt.Errorf("unqualified type, expected %s.* or %s.<db tag>", id, id), p.lineNum, identifierCol, p.input)
->>>>>>> f1d276b5
+			return typeName{name: id}, true, nil
 		}
 
 		idField, ok := p.parseIdentifierAsterisk()

--- conflicted
+++ resolved
@@ -80,34 +80,27 @@
 			return nil, fmt.Errorf(`type %q not passed as a parameter (have "%s")`, p.sourceType.prefix, strings.Join(ts, `", "`))
 		}
 	}
-<<<<<<< HEAD
-	switch info := info.(type) {
-	case *mapInfo:
-		return &mapKey{name: p.sourceType.name, mapType: info.typ()}, nil
-	case *structInfo:
-		f, ok := info.tagToField[p.sourceType.name]
-		if !ok {
-			return nil, fmt.Errorf(`type %q has no %q db tag`, info.typ().Name(), p.sourceType.name)
-		}
-		return f, nil
-	case *sliceInfo:
+	if _, ok = info.(*sliceInfo); ok {
 		return nil, fmt.Errorf(`cannot use slice type %q outside of IN clause`, info.typ().Name())
-	default:
-		return nil, fmt.Errorf(`internal error: unknown info type: %T`, info)
-=======
-
+	}
+	if p.sourceType.name == "*" {
+		return nil, fmt.Errorf(`star type not allowed in standalone input`)
+	}
 	tm, err = info.typeMember(p.sourceType.name)
 	if err != nil {
 		return nil, err
->>>>>>> d968eb81
 	}
 	return tm, nil
 }
 
 // prepareIn check input expressions following IN statements correspond to known
 // types and generates information about the query arguments.
-func prepareIn(ti typeNameToInfo, p *inPart) ([]typeMember, error) {
-	var typeMembers = make([]typeMember, 0)
+func prepareIn(ti typeNameToInfo, p *inPart) (typeMembers []typeMember, err error) {
+	defer func() {
+		if err != nil {
+			err = fmt.Errorf("input expression: %s: %s", err, p.raw)
+		}
+	}()
 	for _, t := range p.types {
 		info, ok := ti[t.prefix]
 		if !ok {
@@ -115,28 +108,29 @@
 			if len(ts) == 0 {
 				return nil, fmt.Errorf(`type %q not passed as a parameter`, t.prefix)
 			} else {
-				return nil, fmt.Errorf(`type %q not passed as a parameter, have: %s`, t.prefix, strings.Join(ts, ", "))
+				// "%s" is used instead of %q to correctly print double quotes within the joined string.
+				return nil, fmt.Errorf(`type %q not passed as a parameter (have "%s")`, t.prefix, strings.Join(ts, `", "`))
 			}
 		}
 		var tm typeMember
-		switch info := info.(type) {
-		case *structInfo:
-			if t.name == "*" {
-				return nil, fmt.Errorf(`cannot use struct %q with asterisk in input expression: %s`, t.prefix, p.raw)
-			}
-			tm, ok = info.tagToField[t.name]
-			if !ok {
-				return nil, fmt.Errorf(`type %q has no %q db tag`, info.typ().Name(), t.name)
-			}
-		case *mapInfo:
-			if t.name == "*" {
-				return nil, fmt.Errorf(`cannot use map %q with asterisk in input expression: %s`, t.prefix, p.raw)
-			}
-			tm = &mapKey{name: t.name, mapType: info.typ()}
-		case *sliceInfo:
-			tm = &sliceType{sliceType: info.typ()}
-		default:
-			return nil, fmt.Errorf(`internal error: unknown type: %T`, info)
+		if t.name == "*" {
+			switch info := info.(type) {
+			case *structInfo, *mapInfo:
+				return nil, fmt.Errorf(`cannot use %s %q with asterisk in input expression`, info.typ().Kind(), t.prefix)
+			case *sliceInfo:
+				tms, err := info.getAllMembers()
+				if err != nil {
+					return nil, err
+				}
+				tm = tms[0]
+			default:
+				return nil, fmt.Errorf(`internal error: unknown type: %T`, info)
+			}
+		} else {
+			tm, err = info.typeMember(t.name)
+			if err != nil {
+				return nil, err
+			}
 		}
 		typeMembers = append(typeMembers, tm)
 	}
@@ -171,32 +165,12 @@
 				return nil, fmt.Errorf(`type %q not passed as a parameter (have "%s")`, typeName, strings.Join(ts, `", "`))
 			}
 		}
+		if _, ok = info.(*sliceInfo); ok {
+			return nil, fmt.Errorf(`cannot use slice type %q in output expression`, info.typ().Name())
+		}
 		return info, nil
 	}
 
-<<<<<<< HEAD
-	addColumns := func(info typeInfo, tag string, column fullName) error {
-		var tm typeMember
-		switch info := info.(type) {
-		case *structInfo:
-			tm, ok = info.tagToField[tag]
-			if !ok {
-				return fmt.Errorf(`type %q has no %q db tag`, info.typ().Name(), tag)
-			}
-		case *mapInfo:
-			tm = &mapKey{name: tag, mapType: info.typ()}
-		case *sliceInfo:
-			return fmt.Errorf(`cannot use slice type %q in output expression`, info.typ().Name())
-		default:
-			return fmt.Errorf(`internal error: unknown info type: %T`, info)
-		}
-		typeMembers = append(typeMembers, tm)
-		outCols = append(outCols, column)
-		return nil
-	}
-
-=======
->>>>>>> d968eb81
 	// Case 1: Generated columns e.g. "* AS (&P.*, &A.id)" or "&P.*".
 	if numColumns == 0 || (numColumns == 1 && starColumns == 1) {
 		pref := ""
@@ -210,23 +184,6 @@
 				return nil, nil, err
 			}
 			if t.name == "*" {
-<<<<<<< HEAD
-				switch info := info.(type) {
-				case *mapInfo:
-					return nil, nil, fmt.Errorf(`&%s.* cannot be used for maps when no column names are specified`, info.typ().Name())
-				case *structInfo:
-					if len(info.tags) == 0 {
-						return nil, nil, fmt.Errorf("type %q in %q does not have any db tags", info.typ().Name(), p.raw)
-					}
-					for _, tag := range info.tags {
-						outCols = append(outCols, fullName{pref, tag})
-						typeMembers = append(typeMembers, info.tagToField[tag])
-					}
-				case *sliceInfo:
-					return nil, nil, fmt.Errorf(`cannot use slice type %q in output expression`, info.typ().Name())
-				default:
-					return nil, nil, fmt.Errorf(`internal error: unknown info type: %T`, info)
-=======
 				// Generate asterisk columns.
 				allMembers, err := info.getAllMembers()
 				if err != nil {
@@ -235,7 +192,6 @@
 				typeMembers = append(typeMembers, allMembers...)
 				for _, tm := range allMembers {
 					outCols = append(outCols, fullName{pref, tm.memberName()})
->>>>>>> d968eb81
 				}
 			} else {
 				// Generate explicit columns.
@@ -394,11 +350,7 @@
 
 			for _, tm := range typeMembers {
 				if ok := typeMemberPresent[tm]; ok {
-<<<<<<< HEAD
-					return nil, fmt.Errorf("%q appears more than once in outputs", tm.string())
-=======
-					return nil, fmt.Errorf("member %q of type %q appears more than once in output expressions", tm.memberName(), tm.outerType().Name())
->>>>>>> d968eb81
+					return nil, fmt.Errorf("%q appears more than once in output expressions", tm.string())
 				}
 				typeMemberPresent[tm] = true
 			}

--- conflicted
+++ resolved
@@ -89,11 +89,7 @@
 	}
 	switch info := info.(type) {
 	case *mapInfo:
-<<<<<<< HEAD
-		return mapKey{name: p.sourceType.name, mapType: info.typ()}, nil
-=======
-		return &mapKey{name: p.source.name, mapType: info.typ()}, nil
->>>>>>> 0a5ab10a
+		return &mapKey{name: p.sourceType.name, mapType: info.typ()}, nil
 	case *structInfo:
 		f, ok := info.tagToField[p.sourceType.name]
 		if !ok {

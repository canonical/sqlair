--- conflicted
+++ resolved
@@ -89,24 +89,10 @@
 			return nil, fmt.Errorf(`type %q not passed as a parameter (have "%s")`, p.sourceType.name, strings.Join(ts, `", "`))
 		}
 	}
-<<<<<<< HEAD
-	switch info := info.(type) {
-	case *mapInfo:
-		return &mapKey{name: p.sourceType.member, mapType: info.typ()}, nil
-	case *structInfo:
-		f, ok := info.tagToField[p.sourceType.member]
-		if !ok {
-			return nil, fmt.Errorf(`type %q has no %q db tag`, info.typ().Name(), p.sourceType.member)
-		}
-		return f, nil
-	default:
-		return nil, fmt.Errorf(`internal error: unknown info type: %T`, info)
-=======
-
-	tm, err = info.typeMember(p.sourceType.name)
+
+	tm, err = info.typeMember(p.sourceType.member)
 	if err != nil {
 		return nil, err
->>>>>>> d968eb81
 	}
 	return tm, nil
 }
@@ -142,25 +128,6 @@
 		return info, nil
 	}
 
-<<<<<<< HEAD
-	addColumns := func(info typeInfo, tag string, column columnName) error {
-		var tm typeMember
-		switch info := info.(type) {
-		case *structInfo:
-			tm, ok = info.tagToField[tag]
-			if !ok {
-				return fmt.Errorf(`type %q has no %q db tag`, info.typ().Name(), tag)
-			}
-		case *mapInfo:
-			tm = &mapKey{name: tag, mapType: info.typ()}
-		}
-		typeMembers = append(typeMembers, tm)
-		outCols = append(outCols, column)
-		return nil
-	}
-
-=======
->>>>>>> d968eb81
 	// Case 1: Generated columns e.g. "* AS (&P.*, &A.id)" or "&P.*".
 	if numColumns == 0 || (numColumns == 1 && starColumns == 1) {
 		pref := ""
@@ -173,26 +140,7 @@
 			if info, err = fetchInfo(t.name); err != nil {
 				return nil, nil, err
 			}
-<<<<<<< HEAD
-			// Generate asterisk columns.
 			if t.member == "*" {
-				switch info := info.(type) {
-				case *mapInfo:
-					return nil, nil, fmt.Errorf(`columns must be specified for map with star`)
-				case *structInfo:
-					if len(info.tags) == 0 {
-						return nil, nil, fmt.Errorf(`no "db" tags found in struct %q`, info.typ().Name())
-					}
-					for _, tag := range info.tags {
-						outCols = append(outCols, columnName{pref, tag})
-						typeMembers = append(typeMembers, info.tagToField[tag])
-					}
-				}
-			} else {
-				// Generate explicit columns.
-				if err = addColumns(info, t.member, columnName{pref, t.member}); err != nil {
-=======
-			if t.name == "*" {
 				// Generate asterisk columns.
 				allMembers, err := info.getAllMembers()
 				if err != nil {
@@ -200,17 +148,16 @@
 				}
 				typeMembers = append(typeMembers, allMembers...)
 				for _, tm := range allMembers {
-					outCols = append(outCols, fullName{pref, tm.memberName()})
+					outCols = append(outCols, columnName{pref, tm.memberName()})
 				}
 			} else {
 				// Generate explicit columns.
-				tm, err := info.typeMember(t.name)
+				tm, err := info.typeMember(t.member)
 				if err != nil {
->>>>>>> d968eb81
 					return nil, nil, err
 				}
 				typeMembers = append(typeMembers, tm)
-				outCols = append(outCols, fullName{pref, t.name})
+				outCols = append(outCols, columnName{pref, t.member})
 			}
 		}
 		return outCols, typeMembers, nil
@@ -243,13 +190,8 @@
 			if info, err = fetchInfo(t.name); err != nil {
 				return nil, nil, err
 			}
-<<<<<<< HEAD
-
-			if err = addColumns(info, t.member, c); err != nil {
-=======
-			tm, err := info.typeMember(t.name)
-			if err != nil {
->>>>>>> d968eb81
+			tm, err := info.typeMember(t.member)
+			if err != nil {
 				return nil, nil, err
 			}
 			typeMembers = append(typeMembers, tm)

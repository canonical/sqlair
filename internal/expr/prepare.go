--- conflicted
+++ resolved
@@ -82,28 +82,12 @@
 			return nil, fmt.Errorf(`type %q not passed as a parameter (have "%s")`, p.sourceType.prefix, strings.Join(ts, `", "`))
 		}
 	}
-<<<<<<< HEAD
-	var tm typeMember
-	switch info := info.(type) {
-	case *mapInfo:
-		tm = &mapKey{name: p.sourceType.name, mapType: info.typ()}
-	case *structInfo:
-		tm, ok = info.tagToField[p.sourceType.name]
-		if !ok {
-			return nil, fmt.Errorf(`type %q has no %q db tag`, info.typ().Name(), p.sourceType.name)
-		}
-	default:
-		return nil, fmt.Errorf(`internal error: unknown info type: %T`, info)
-	}
-	return &typeLocation{raw: p.raw, typeMember: tm}, nil
-=======
-
-	tm, err = info.typeMember(p.sourceType.name)
+
+	tm, err := info.typeMember(p.sourceType.name)
 	if err != nil {
 		return nil, err
 	}
-	return tm, nil
->>>>>>> d968eb81
+	return &typeLocation{raw: p.raw, typeMember: tm}, nil
 }
 
 // prepareOutput checks that the output expressions correspond to known types.
@@ -137,25 +121,6 @@
 		return info, nil
 	}
 
-<<<<<<< HEAD
-	addColumns := func(info typeInfo, tag string, column fullName) error {
-		var tm typeMember
-		switch info := info.(type) {
-		case *structInfo:
-			tm, ok = info.tagToField[tag]
-			if !ok {
-				return fmt.Errorf(`type %q has no %q db tag`, info.typ().Name(), tag)
-			}
-		case *mapInfo:
-			tm = &mapKey{name: tag, mapType: info.typ()}
-		}
-		typeLocations = append(typeLocations, &typeLocation{raw: p.raw, typeMember: tm})
-		outCols = append(outCols, column)
-		return nil
-	}
-
-=======
->>>>>>> d968eb81
 	// Case 1: Generated columns e.g. "* AS (&P.*, &A.id)" or "&P.*".
 	if numColumns == 0 || (numColumns == 1 && starColumns == 1) {
 		pref := ""
@@ -169,28 +134,14 @@
 				return nil, nil, err
 			}
 			if t.name == "*" {
-<<<<<<< HEAD
-				switch info := info.(type) {
-				case *mapInfo:
-					return nil, nil, fmt.Errorf(`columns must be specified for map with star`)
-				case *structInfo:
-					if len(info.tags) == 0 {
-						return nil, nil, fmt.Errorf(`no "db" tags found in struct %q`, info.typ().Name())
-					}
-					for _, tag := range info.tags {
-						outCols = append(outCols, fullName{pref, tag})
-						typeLocations = append(typeLocations, &typeLocation{raw: p.raw, typeMember: info.tagToField[tag]})
-					}
-=======
 				// Generate asterisk columns.
 				allMembers, err := info.getAllMembers()
 				if err != nil {
 					return nil, nil, err
 				}
-				typeMembers = append(typeMembers, allMembers...)
 				for _, tm := range allMembers {
+					typeLocations = append(typeLocations, &typeLocation{raw: p.raw, typeMember: tm})
 					outCols = append(outCols, fullName{pref, tm.memberName()})
->>>>>>> d968eb81
 				}
 			} else {
 				// Generate explicit columns.
@@ -198,7 +149,7 @@
 				if err != nil {
 					return nil, nil, err
 				}
-				typeMembers = append(typeMembers, tm)
+				typeLocations = append(typeLocations, &typeLocation{raw: p.raw, typeMember: tm})
 				outCols = append(outCols, fullName{pref, t.name})
 			}
 		}
@@ -217,7 +168,7 @@
 			if err != nil {
 				return nil, nil, err
 			}
-			typeMembers = append(typeMembers, tm)
+			typeLocations = append(typeLocations, &typeLocation{raw: p.raw, typeMember: tm})
 			outCols = append(outCols, c)
 		}
 		return outCols, typeLocations, nil
@@ -236,7 +187,7 @@
 			if err != nil {
 				return nil, nil, err
 			}
-			typeMembers = append(typeMembers, tm)
+			typeLocations = append(typeLocations, &typeLocation{raw: p.raw, typeMember: tm})
 			outCols = append(outCols, c)
 		}
 	} else {

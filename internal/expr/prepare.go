--- conflicted
+++ resolved
@@ -77,7 +77,8 @@
 			return nil, fmt.Errorf(`type %q not passed as a parameter (have "%s")`, p.sourceType.prefix, strings.Join(ts, `", "`))
 		}
 	}
-	tm, err := info.typeMember(p.sourceType.name)
+
+	tm, err = info.typeMember(p.sourceType.name)
 	if err != nil {
 		return nil, err
 	}
@@ -100,11 +101,6 @@
 
 	// Check target struct type and its tags are valid.
 	var info typeInfo
-<<<<<<< HEAD
-	var err error
-=======
-	var ok bool
->>>>>>> 1f1beaa3
 
 	fetchInfo := func(typeName string) (typeInfo, error) {
 		info, ok := ti[typeName]
@@ -133,7 +129,6 @@
 				return nil, nil, err
 			}
 			if t.name == "*" {
-<<<<<<< HEAD
 				// Generate asterisk columns.
 				allMembers, err := info.getAllMembers()
 				if err != nil {
@@ -142,19 +137,6 @@
 				typeMembers = append(typeMembers, allMembers...)
 				for _, tm := range allMembers {
 					outCols = append(outCols, fullName{pref, tm.memberName()})
-=======
-				switch info := info.(type) {
-				case *mapInfo:
-					return nil, nil, fmt.Errorf(`columns must be specified for map with star`)
-				case *structInfo:
-					if len(info.tags) == 0 {
-						return nil, nil, fmt.Errorf(`no "db" tags found in struct %q`, info.typ().Name())
-					}
-					for _, tag := range info.tags {
-						outCols = append(outCols, fullName{pref, tag})
-						typeMembers = append(typeMembers, info.tagToField[tag])
-					}
->>>>>>> 1f1beaa3
 				}
 			} else {
 				// Generate explicit columns.

--- conflicted
+++ resolved
@@ -55,165 +55,139 @@
 	return s
 }
 
-<<<<<<< HEAD
-// starCheckOutput checks that the statement is well formed with regard to
-// asterisks and the number of columns and types.
-func starCheckOutput(p *outputPart) error {
-	numColumns := len(p.sourceColumns)
-	numTypes := len(p.targetTypes)
-
-	typeStars := starCount(p.targetTypes)
-	columnsStars := starCount(p.sourceColumns)
-	starType := typeStars == 1
-	starColumn := columnsStars == 1
-
-	if typeStars > 1 || columnsStars > 1 || (columnsStars == 1 && typeStars == 0) ||
-		(starType && numTypes > 1) || (starColumn && numColumns > 1) {
-		return fmt.Errorf("invalid asterisk in output expression: %s", p.raw)
-	}
-	if !starType && (numColumns > 0 && (numTypes != numColumns)) {
-		return fmt.Errorf("cannot match columns to types in output expression: %s", p.raw)
-	}
-	return nil
-}
-
-// starCheckInput checks that the input expression is well formed.
-func starCheckInput(p *inputPart) error {
-	numTypes := len(p.sourceTypes)
-	numCols := len(p.targetColumns)
-	starTypes := starCount(p.sourceTypes)
-	starCols := starCount(p.targetColumns)
-
-	if numCols == 1 && starCols == 1 {
-		return nil
-	}
-
-	// Input types grouped togther not in VALUES expression
-	if numCols == 0 && numTypes > 1 {
-		return fmt.Errorf("internal error: cannot group standalone input expressions")
-	}
-
-	// Cannot have multiple star columns or multiple star types
-	if (numCols > 1 && starCols > 0) || numCols == 0 && starTypes > 0 {
-		return fmt.Errorf("invalid asterisk in input expression: %s", p.raw)
-	}
-
-	// Explicit columns and not star type and the number of columns does not equal number of fields specified.
-	if numCols > 0 && starCols == 0 && !((numTypes == 1 && starTypes == 1) || (starTypes == 0 && numTypes == numCols)) {
-		return fmt.Errorf("cannot match columns to types in input expression: %s", p.raw)
-	}
-	return nil
-}
-
-=======
->>>>>>> 6912f8c7
 // prepareInput checks that the input expression corresponds to a known type.
 func prepareInput(ti typeNameToInfo, p *inputPart) ([]fullName, []typeMember, error) {
 	var inCols = make([]fullName, 0)
 	var typeMembers = make([]typeMember, 0)
 
-	// Check the asterisks are well formed (if present).
-	if err := starCheckInput(p); err != nil {
-		return nil, nil, err
-	}
+	numTypes := len(p.sourceTypes)
+	numColumns := len(p.targetColumns)
+	starTypes := starCount(p.sourceTypes)
+	starColumns := starCount(p.targetColumns)
 
 	// Check target struct type and its tags are valid.
 	var info typeInfo
 	var ok bool
-
-	// Check the input structs and their tags are valid.
-	for _, t := range p.sourceTypes {
-		info, ok = ti[t.prefix]
+	var err error
+
+	fetchInfo := func(typeName string) (typeInfo, error) {
+		info, ok := ti[typeName]
 		if !ok {
 			ts := getKeys(ti)
 			if len(ts) == 0 {
-				return nil, nil, fmt.Errorf(`type %q not passed as a parameter`, t.prefix)
+				return nil, fmt.Errorf(`type %q not passed as a parameter`, typeName)
 			} else {
-				return nil, nil, fmt.Errorf(`type %q not passed as a parameter, have: %s`, t.prefix, strings.Join(ts, ", "))
-			}
-		}
-		if t.name != "*" {
-			// For a none star expression we record output destinations here.
-			// For a star expression we fill out the destinations as we generate the columns.
-			switch info := info.(type) {
-			case *mapInfo:
-				typeMembers = append(typeMembers, &mapKey{name: t.name, mapType: info.typ()})
-			case *structInfo:
-				f, ok := info.tagToField[t.name]
-				if !ok {
-					return nil, nil, fmt.Errorf(`type %q has no %q db tag`, info.typ().Name(), t.name)
-				}
-				typeMembers = append(typeMembers, f)
-			default:
-				return nil, nil, fmt.Errorf(`internal error: unknown info type: %T`, info)
-			}
-		}
+				return nil, fmt.Errorf(`type %q not passed as a parameter, have: %s`, typeName, strings.Join(ts, ", "))
+			}
+		}
+		return info, nil
+	}
+
+	addColumns := func(info typeInfo, tag string, column fullName) error {
+		var tm typeMember
+		switch info := info.(type) {
+		case *structInfo:
+			tm, ok = info.tagToField[tag]
+			if !ok {
+				return fmt.Errorf(`type %q has no %q db tag`, info.typ().Name(), tag)
+			}
+		case *mapInfo:
+			tm = &mapKey{name: tag, mapType: info.typ()}
+		default:
+			return fmt.Errorf(`internal error: unknown info type: %T`, info)
+		}
+		typeMembers = append(typeMembers, tm)
+		inCols = append(inCols, column)
+		return nil
 	}
 
 	// Generate columns to inject into SQL query.
 
 	// Case 0: A simple standalone input expression e.g. "$P.name".
-	if len(p.targetColumns) == 0 {
-		return []fullName{}, typeMembers, nil
-	}
-
-	// Case 1: Star type cases e.g. "... VALUES $P.*".
-	if p.sourceTypes[0].name == "*" {
-		info, _ := ti[p.sourceTypes[0].prefix]
-
-		// Case 1.1: Single star i.e. "* VALUES $P.*"
-		if p.targetColumns[0].name == "*" {
-			switch info := info.(type) {
-			case *mapInfo:
-				return nil, nil, fmt.Errorf(`&%s.* cannot be used for maps when no column names are specified`, info.typ().Name())
-			case *structInfo:
-				for _, tag := range info.tags {
-					inCols = append(inCols, fullName{name: tag})
-					typeMembers = append(typeMembers, info.tagToField[tag])
-				}
-				return inCols, typeMembers, nil
-			default:
-				return nil, nil, fmt.Errorf(`internal error: unknown info type: %T`, info)
-			}
-		}
-
+	if numColumns == 0 {
+		if numTypes != 1 {
+			return nil, nil, fmt.Errorf("internal error: cannot group standalone input expressions")
+		}
+		if starTypes > 0 {
+			return nil, nil, fmt.Errorf("invalid asterisk in input expression: %s", p.raw)
+		}
+		info, err := fetchInfo(p.sourceTypes[0].prefix)
+		if err != nil {
+			return nil, nil, err
+		}
+		if err := addColumns(info, p.sourceTypes[0].name, fullName{}); err != nil {
+			return nil, nil, err
+		}
+		return inCols, typeMembers, nil
+	}
+
+	// Case 1: Generated columns e.g. "(*) VALUES ($P.*, $A.id)".
+	if numColumns == 1 && starColumns == 1 {
+		for _, t := range p.sourceTypes {
+			if info, err = fetchInfo(t.prefix); err != nil {
+				return nil, nil, err
+			}
+			// Generate asterisk columns.
+			if t.name == "*" {
+				switch info := info.(type) {
+				case *mapInfo:
+					return nil, nil, fmt.Errorf(`$%s.* cannot be used in input expression`, info.typ().Name())
+				case *structInfo:
+					for _, tag := range info.tags {
+						inCols = append(inCols, fullName{name: tag})
+						typeMembers = append(typeMembers, info.tagToField[tag])
+					}
+				default:
+					return nil, nil, fmt.Errorf(`internal error: unknown info type: %T`, info)
+				}
+			} else {
+				// Generate explicit columns.
+				if err = addColumns(info, t.name, fullName{name: t.name}); err != nil {
+					return nil, nil, err
+				}
+			}
+		}
+		return inCols, typeMembers, nil
+	} else if numColumns > 1 && starColumns > 0 {
+		return nil, nil, fmt.Errorf("invalid asterisk in input expression: %s", p.raw)
+	}
+
+	// Case 2: Explicit columns, single asterisk type e.g. "(col1, col2) VALUES ($P.*)".
+	if starTypes == 1 && numTypes == 1 {
+		if info, err = fetchInfo(p.sourceTypes[0].prefix); err != nil {
+			return nil, nil, err
+		}
 		switch info := info.(type) {
 		case *mapInfo:
+			return nil, nil, fmt.Errorf("invalid asterisk with map type in input expression: %s", p.raw)
+		case *structInfo:
 			for _, c := range p.targetColumns {
-				inCols = append(inCols, c)
-				typeMembers = append(typeMembers, &mapKey{name: c.name, mapType: info.typ()})
-			}
-			return inCols, typeMembers, nil
-		case *structInfo:
-			// Case 1.2: Explicit columns e.g. "(col1, col2) VALUES $P.*".
-			for _, c := range p.targetColumns {
-				f, ok := info.tagToField[c.name]
-				if !ok {
-					return nil, nil, fmt.Errorf(`type %q has no %q db tag`, info.typ().Name(), c.name)
-				}
-				inCols = append(inCols, c)
-				typeMembers = append(typeMembers, f)
-			}
-			return inCols, typeMembers, nil
-		default:
-			return nil, nil, fmt.Errorf(`internal error: unknown info type: %T`, info)
-		}
-	}
-
-	// Case 2: None star type cases e.g. "... VALUES ($P.name, $P.id)".
-
-	// Case 2.1: Star column e.g. "* VALUES ($P.name, $P.id)".
-	if p.targetColumns[0].name == "*" {
-		for _, t := range p.sourceTypes {
-			inCols = append(inCols, fullName{name: t.name})
+				if err = addColumns(info, c.name, c); err != nil {
+					return nil, nil, err
+				}
+			}
 		}
 		return inCols, typeMembers, nil
-	}
-
-	// Case 2.2: Renamed explicit columns e.g. "(name_1) VALUES $P.name".
-	for _, c := range p.targetColumns {
-		inCols = append(inCols, c)
-	}
+	} else if starTypes > 0 && numTypes > 1 {
+		return nil, nil, fmt.Errorf("invalid asterisk in input expression types: %s", p.raw)
+	}
+
+	// Case 3: Explicit columns and types e.g. "(col1, col2) VALUES ($P.name, $A.id)".
+	if numColumns == numTypes {
+		for i, c := range p.targetColumns {
+			t := p.sourceTypes[i]
+			if info, err = fetchInfo(t.prefix); err != nil {
+				return nil, nil, err
+			}
+
+			if err = addColumns(info, t.name, c); err != nil {
+				return nil, nil, err
+			}
+		}
+	} else {
+		return nil, nil, fmt.Errorf("mismatched number of columns and targets in input expression: %s", p.raw)
+	}
+
 	return inCols, typeMembers, nil
 }
 
@@ -292,18 +266,11 @@
 		return nil, nil, fmt.Errorf("invalid asterisk in output expression columns: %s", p.raw)
 	}
 
-<<<<<<< HEAD
-	// Case 2: None star types cases e.g. "...(&P.name, &P.id)".
-
-	// Case 2.1: Explicit columns e.g. "name_1 AS P.name".
-	if len(p.sourceColumns) > 0 {
-=======
 	// Case 2: Explicit columns, single asterisk type e.g. "(col1, t.col2) AS &P.*".
 	if starTypes == 1 && numTypes == 1 {
 		if info, err = fetchInfo(p.targetTypes[0].prefix); err != nil {
 			return nil, nil, err
 		}
->>>>>>> 6912f8c7
 		for _, c := range p.sourceColumns {
 			if err = addColumns(info, c.name, c); err != nil {
 				return nil, nil, err

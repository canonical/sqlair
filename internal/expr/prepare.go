package expr

import (
	"bytes"
	"fmt"
	"reflect"
	"sort"
	"strconv"
	"strings"
)

// PreparedExpr is a ParsedExpr that has been validated and processed into SQL
// ready for use in a query.
type PreparedExpr struct {
	outputs []typeMember
	inputs  []typeMember
	sql     string
}

// SQL returns the SQL ready for execution.
func (pe *PreparedExpr) SQL() string {
	return pe.sql
}

// markerPrefix is the prefix for SQLair generated named parameters.
const markerPrefix = "_sqlair_"

func markerName(n int) string {
	return markerPrefix + strconv.Itoa(n)
}

// markerIndex returns the int X from the string "_sqlair_X".
func markerIndex(s string) (int, bool) {
	if strings.HasPrefix(s, markerPrefix) {
		n, err := strconv.Atoi(s[len(markerPrefix):])
		if err == nil {
			return n, true
		}
	}
	return 0, false
}

// getKeys returns the keys of a string map in a deterministic order.
func getKeys[T any](m map[string]T) []string {
	i := 0
	keys := make([]string, len(m))
	for k := range m {
		keys[i] = k
		i++
	}
	sort.Strings(keys)
	return keys
}

<<<<<<< HEAD
// starCountColumns counts the number of fullName values that have "*" as a name.
func starCountColumns(columns []columnName) int {
=======
// starCountColumns counts the number of asterisks in a list of columns.
func starCountColumns(cs []columnAccessor) int {
>>>>>>> bb11a3f4
	s := 0
	for _, c := range cs {
		if c.columnName == "*" {
			s++
		}
	}
	return s
}

// starCountTypes counts the number of asterisks in a list of types.
func starCountTypes(vs []valueAccessor) int {
	s := 0
	for _, v := range vs {
		if v.memberName == "*" {
			s++
		}
	}
	return s
}

func typeMissingError(missingType string, existingTypes []string) error {
	if len(existingTypes) == 0 {
		return fmt.Errorf(`parameter with type %q missing`, missingType)
	}
	// "%s" is used instead of %q to correctly print double quotes within the joined string.
	return fmt.Errorf(`parameter with type %q missing (have "%s")`, missingType, strings.Join(existingTypes, `", "`))
}

// prepareInput checks that the input expression corresponds to a known type.
func prepareInput(ti typeNameToInfo, p *inputPart) (tm typeMember, err error) {
	defer func() {
		if err != nil {
			err = fmt.Errorf("input expression: %s: %s", err, p.raw)
		}
	}()

	info, ok := ti[p.sourceType.typeName]
	if !ok {
		return nil, typeMissingError(p.sourceType.typeName, getKeys(ti))
	}

	tm, err = info.typeMember(p.sourceType.memberName)
	if err != nil {
		return nil, err
	}
	return tm, nil
}

<<<<<<< HEAD
// prepareOutput generates the columns for the SQL query and checks that the
// output expressions correspond to known types.
func prepareOutput(ti typeNameToInfo, p *outputPart) (outCols []columnName, typeMembers []typeMember, err error) {
=======
// prepareOutput checks that the output expressions correspond to known types.
// It then checks they are formatted correctly and finally generates the columns for the query.
func prepareOutput(ti typeNameToInfo, p *outputPart) (outCols []columnAccessor, typeMembers []typeMember, err error) {
>>>>>>> bb11a3f4
	defer func() {
		if err != nil {
			err = fmt.Errorf("output expression: %s: %s", err, p.raw)
		}
	}()

	numTypes := len(p.targetTypes)
	numColumns := len(p.sourceColumns)
	starTypes := starCountTypes(p.targetTypes)
	starColumns := starCountColumns(p.sourceColumns)

	// Enumerate the different forms of output expressions.

	// Case 1: SQLair generated column names.
	//	For example: "* AS (&P.*, &A.id)" or "&P.*".
	if numColumns == 0 || (numColumns == 1 && starColumns == 1) {
		// Prepend table name e.g. "t" in "t.* AS &P.*".
		pref := ""
		if numColumns > 0 {
			pref = p.sourceColumns[0].tableName
		}

		for _, t := range p.targetTypes {
			info, ok := ti[t.typeName]
			if !ok {
				return nil, nil, typeMissingError(t.typeName, getKeys(ti))
			}
			if t.memberName == "*" {
				// Generate asterisk columns.
				allMembers, err := info.getAllMembers()
				if err != nil {
					return nil, nil, err
				}
				typeMembers = append(typeMembers, allMembers...)
				for _, tm := range allMembers {
					outCols = append(outCols, columnAccessor{pref, tm.memberName()})
				}
			} else {
				// Generate explicit columns.
				tm, err := info.typeMember(t.memberName)
				if err != nil {
					return nil, nil, err
				}
				typeMembers = append(typeMembers, tm)
				outCols = append(outCols, columnAccessor{pref, t.memberName})
			}
		}
		return outCols, typeMembers, nil
	} else if numColumns > 1 && starColumns > 0 {
		return nil, nil, fmt.Errorf("invalid asterisk in columns")
	}

	// Case 2: Explicit columns, single asterisk type.
	//	For example: "(col1, t.col2) AS &P.*".
	if starTypes == 1 && numTypes == 1 {
		info, ok := ti[p.targetTypes[0].typeName]
		if !ok {
			return nil, nil, typeMissingError(p.targetTypes[0].typeName, getKeys(ti))
		}
		for _, c := range p.sourceColumns {
			tm, err := info.typeMember(c.columnName)
			if err != nil {
				return nil, nil, err
			}
			typeMembers = append(typeMembers, tm)
			outCols = append(outCols, c)
		}
		return outCols, typeMembers, nil
	} else if starTypes > 0 && numTypes > 1 {
		return nil, nil, fmt.Errorf("invalid asterisk in types")
	}

	// Case 3: Explicit columns and types.
	// 	For example: "(col1, col2) AS (&P.name, &P.id)".
	if numColumns == numTypes {
		for i, c := range p.sourceColumns {
			t := p.targetTypes[i]
			info, ok := ti[t.typeName]
			if !ok {
				return nil, nil, typeMissingError(t.typeName, getKeys(ti))
			}
			tm, err := info.typeMember(t.memberName)
			if err != nil {
				return nil, nil, err
			}
			typeMembers = append(typeMembers, tm)
			outCols = append(outCols, c)
		}
	} else {
		return nil, nil, fmt.Errorf("mismatched number of columns and target types")
	}

	return outCols, typeMembers, nil
}

type typeNameToInfo map[string]typeInfo

// Prepare takes a parsed expression and samples of all the types mentioned in
// its SQLair expressions. The input and output parts of the statement are
// validated against the sample types and columns are expanded where necessary.
func (pe *ParsedExpr) Prepare(args ...any) (expr *PreparedExpr, err error) {
	defer func() {
		if err != nil {
			err = fmt.Errorf("cannot prepare statement: %s", err)
		}
	}()

	var ti = make(typeNameToInfo)

	// Generate and save reflection info.
	for _, arg := range args {
		if arg == nil {
			return nil, fmt.Errorf("need struct or map, got nil")
		}
		t := reflect.TypeOf(arg)
		switch t.Kind() {
		case reflect.Struct, reflect.Map:
			if t.Name() == "" {
				return nil, fmt.Errorf("cannot use anonymous %s", t.Kind())
			}
			info, err := getTypeInfo(arg)
			if err != nil {
				return nil, err
			}

			if dupeInfo, ok := ti[t.Name()]; ok {
				if dupeInfo.typ() == t {
					return nil, fmt.Errorf("found multiple instances of type %q", t.Name())
				}
				return nil, fmt.Errorf("two types found with name %q: %q and %q", t.Name(), dupeInfo.typ().String(), t.String())
			}

			ti[t.Name()] = info
		case reflect.Pointer:
			return nil, fmt.Errorf("need struct or map, got pointer to %s", t.Elem().Kind())
		default:
			return nil, fmt.Errorf("need struct or map, got %s", t.Kind())
		}
	}

	var sql bytes.Buffer

	var inCount int
	var outCount int

	var outputs = make([]typeMember, 0)
	var inputs = make([]typeMember, 0)

	var typeMemberPresent = make(map[typeMember]bool)

	// Check and expand each query part.
	for _, part := range pe.queryParts {
		switch p := part.(type) {
		case *inputPart:
			inLoc, err := prepareInput(ti, p)
			if err != nil {
				return nil, err
			}
			sql.WriteString("@sqlair_" + strconv.Itoa(inCount))
			inCount++
			inputs = append(inputs, inLoc)
		case *outputPart:
			outCols, typeMembers, err := prepareOutput(ti, p)
			if err != nil {
				return nil, err
			}

			for _, tm := range typeMembers {
				if ok := typeMemberPresent[tm]; ok {
					return nil, fmt.Errorf("member %q of type %q appears more than once in output expressions", tm.memberName(), tm.outerType().Name())
				}
				typeMemberPresent[tm] = true
			}

			for i, c := range outCols {
				sql.WriteString(c.String())
				sql.WriteString(" AS ")
				sql.WriteString(markerName(outCount))
				if i != len(outCols)-1 {
					sql.WriteString(", ")
				}
				outCount++
			}
			outputs = append(outputs, typeMembers...)
		case *bypassPart:
			sql.WriteString(p.chunk)
		default:
			return nil, fmt.Errorf("internal error: unknown query part type %T", part)
		}
	}
	return &PreparedExpr{inputs: inputs, outputs: outputs, sql: sql.String()}, nil
}<|MERGE_RESOLUTION|>--- conflicted
+++ resolved
@@ -52,13 +52,8 @@
 	return keys
 }
 
-<<<<<<< HEAD
-// starCountColumns counts the number of fullName values that have "*" as a name.
-func starCountColumns(columns []columnName) int {
-=======
-// starCountColumns counts the number of asterisks in a list of columns.
+// starCountColumns counts the number of columns that have "*" as a name.
 func starCountColumns(cs []columnAccessor) int {
->>>>>>> bb11a3f4
 	s := 0
 	for _, c := range cs {
 		if c.columnName == "*" {
@@ -107,15 +102,9 @@
 	return tm, nil
 }
 
-<<<<<<< HEAD
 // prepareOutput generates the columns for the SQL query and checks that the
 // output expressions correspond to known types.
-func prepareOutput(ti typeNameToInfo, p *outputPart) (outCols []columnName, typeMembers []typeMember, err error) {
-=======
-// prepareOutput checks that the output expressions correspond to known types.
-// It then checks they are formatted correctly and finally generates the columns for the query.
 func prepareOutput(ti typeNameToInfo, p *outputPart) (outCols []columnAccessor, typeMembers []typeMember, err error) {
->>>>>>> bb11a3f4
 	defer func() {
 		if err != nil {
 			err = fmt.Errorf("output expression: %s: %s", err, p.raw)

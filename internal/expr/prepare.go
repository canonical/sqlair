--- conflicted
+++ resolved
@@ -99,30 +99,11 @@
 	fetchInfo := func(typeName string) (typeInfo, error) {
 		info, ok := ti[typeName]
 		if !ok {
-<<<<<<< HEAD
-			return nil, nil, fmt.Errorf(`type %q not found, have: %s`, t.prefix, strings.Join(getKeys(ti), ", "))
-		}
-		if t.name != "*" {
-			// For a none star expression we record output destinations here.
-			// For a star expression we fill out the destinations as we generate the columns.
-			switch info := info.(type) {
-			case *mapInfo:
-				typeMembers = append(typeMembers, &mapKey{name: t.name, mapType: info.typ()})
-			case *structInfo:
-				f, ok := info.tagToField[t.name]
-				if !ok {
-					return nil, nil, fmt.Errorf(`type %q has no %q db tag`, info.typ().Name(), t.name)
-				}
-				typeMembers = append(typeMembers, f)
-			default:
-				return nil, nil, fmt.Errorf(`internal error: unknown info type: %T`, info)
-=======
 			ts := getKeys(ti)
 			if len(ts) == 0 {
-				return nil, fmt.Errorf(`type %q not passed as a parameter`, typeName)
+				return nil, fmt.Errorf(`type %q not found`, typeName)
 			} else {
-				return nil, fmt.Errorf(`type %q not passed as a parameter, have: %s`, typeName, strings.Join(ts, ", "))
->>>>>>> 577f4202
+				return nil, fmt.Errorf(`type %q not found, have: %s`, typeName, strings.Join(ts, ", "))
 			}
 		}
 		return info, nil
@@ -286,7 +267,7 @@
 
 			for _, tm := range typeMembers {
 				if ok := typeMemberPresent[tm]; ok {
-					return nil, fmt.Errorf("member %q of type %q appears more than once", tm.memberName(), tm.outerType().Name())
+					return nil, fmt.Errorf("member %q of type %q appears more than once", tm.elemName(), tm.outerType().Name())
 				}
 				typeMemberPresent[tm] = true
 			}

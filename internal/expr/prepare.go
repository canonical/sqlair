package expr

import (
	"bytes"
	"fmt"
	"reflect"
	"sort"
	"strconv"
	"strings"
)

// PreparedExpr contains an SQL expression that is ready for execution.
type PreparedExpr struct {
	outputs []typeMember
	inputs  []typeMember
	sql     string
}

// SQL returns the SQL ready for execution.
func (pe *PreparedExpr) SQL() string {
	return pe.sql
}

const markerPrefix = "_sqlair_"

func markerName(n int) string {
	return markerPrefix + strconv.Itoa(n)
}

// markerIndex returns the int X from the string "_sqlair_X".
func markerIndex(s string) (int, bool) {
	if strings.HasPrefix(s, markerPrefix) {
		n, err := strconv.Atoi(s[len(markerPrefix):])
		if err == nil {
			return n, true
		}
	}
	return 0, false
}

// getKeys returns the keys of a string map in a deterministic order.
func getKeys[T any](m map[string]T) []string {
	i := 0
	keys := make([]string, len(m))
	for k := range m {
		keys[i] = k
		i++
	}
	sort.Strings(keys)
	return keys
}

func starCount(fns []fullName) int {
	s := 0
	for _, fn := range fns {
		if fn.name == "*" {
			s++
		}
	}
	return s
}

<<<<<<< HEAD
type typeNameToInfo map[string]typeInfo

func (ti typeNameToInfo) lookupInfo(typeName string) (typeInfo, error) {
	info, ok := ti[typeName]
=======
// prepareInput checks that the input expression corresponds to a known type.
func prepareInput(ti typeNameToInfo, p *inputPart) (tm typeMember, err error) {
	defer func() {
		if err != nil {
			err = fmt.Errorf("input expression: %s: %s", err, p.raw)
		}
	}()
	info, ok := ti[p.sourceType.prefix]
>>>>>>> 1f1beaa3
	if !ok {
		ts := getKeys(ti)
		if len(ts) == 0 {
			return nil, fmt.Errorf(`type %q not passed as a parameter`, typeName)
		} else {
<<<<<<< HEAD
			return nil, fmt.Errorf(`type %q not passed as a parameter, have "%s"`, typeName, strings.Join(ts, `", "`))
=======
			// "%s" is used instead of %q to correctly print double quotes within the joined string.
			return nil, fmt.Errorf(`type %q not passed as a parameter (have "%s")`, p.sourceType.prefix, strings.Join(ts, `", "`))
>>>>>>> 1f1beaa3
		}
	}
	return info, nil
}

<<<<<<< HEAD
// prepareColumnsAndTypes takes a list of columns and types from an input or
// output expression. It checks that the columns and types form a valid
// expression and generates a list of columns and corresponding type members.
// The type members specify where to find the query arguments/put the query
// results.
func prepareColumnsAndTypes(ti typeNameToInfo, columns []fullName, types []fullName) ([]fullName, []typeMember, error) {
	numTypes := len(types)
	numColumns := len(columns)
	starTypes := starCount(types)
	starColumns := starCount(columns)

	typeMembers := []typeMember{}
	genCols := []fullName{}

	// Case 1: SQLair generated columns.
	// For example the expressions:
	//  "(*) VALUES ($P.*, $A.id)"
	//  "(*) AS (&P.*, &A.id)"
	//  "&P.*"
=======
// prepareOutput checks that the output expressions correspond to known types.
// It then checks they are formatted correctly and finally generates the columns for the query.
func prepareOutput(ti typeNameToInfo, p *outputPart) (outCols []fullName, typeMembers []typeMember, err error) {
	defer func() {
		if err != nil {
			err = fmt.Errorf("output expression: %s: %s", err, p.raw)
		}
	}()

	numTypes := len(p.targetTypes)
	numColumns := len(p.sourceColumns)
	starTypes := starCount(p.targetTypes)
	starColumns := starCount(p.sourceColumns)

	// Check target struct type and its tags are valid.
	var info typeInfo
	var ok bool

	fetchInfo := func(typeName string) (typeInfo, error) {
		info, ok := ti[typeName]
		if !ok {
			ts := getKeys(ti)
			if len(ts) == 0 {
				return nil, fmt.Errorf(`type %q not passed as a parameter`, typeName)
			} else {
				// "%s" is used instead of %q to correctly print double quotes within the joined string.
				return nil, fmt.Errorf(`type %q not passed as a parameter (have "%s")`, typeName, strings.Join(ts, `", "`))
			}
		}
		return info, nil
	}

	addColumns := func(info typeInfo, tag string, column fullName) error {
		var tm typeMember
		switch info := info.(type) {
		case *structInfo:
			tm, ok = info.tagToField[tag]
			if !ok {
				return fmt.Errorf(`type %q has no %q db tag`, info.typ().Name(), tag)
			}
		case *mapInfo:
			tm = &mapKey{name: tag, mapType: info.typ()}
		}
		typeMembers = append(typeMembers, tm)
		outCols = append(outCols, column)
		return nil
	}

	// Case 1: Generated columns e.g. "* AS (&P.*, &A.id)" or "&P.*".
>>>>>>> 1f1beaa3
	if numColumns == 0 || (numColumns == 1 && starColumns == 1) {
		pref := ""
		// Prepend table name. E.g. "t" in "t.* AS &P.*".
		if numColumns > 0 {
			pref = columns[0].prefix
		}
		for _, t := range types {
			info, err := ti.lookupInfo(t.prefix)
			if err != nil {
				return nil, nil, err
			}

			if t.name == "*" {
<<<<<<< HEAD
				// Generate asterisk columns.
				allMembers, err := info.getAllMembers()
				if err != nil {
					return nil, nil, err
				}
				typeMembers = append(typeMembers, allMembers...)
				for _, tm := range allMembers {
					genCols = append(genCols, fullName{pref, tm.memberName()})
=======
				switch info := info.(type) {
				case *mapInfo:
					return nil, nil, fmt.Errorf(`columns must be specified for map with star`)
				case *structInfo:
					if len(info.tags) == 0 {
						return nil, nil, fmt.Errorf(`no "db" tags found in struct %q`, info.typ().Name())
					}
					for _, tag := range info.tags {
						outCols = append(outCols, fullName{pref, tag})
						typeMembers = append(typeMembers, info.tagToField[tag])
					}
>>>>>>> 1f1beaa3
				}
			} else {
				// Generate explicit columns.
				tm, err := info.typeMember(t.name)
				if err != nil {
					return nil, nil, err
				}
				typeMembers = append(typeMembers, tm)
				genCols = append(genCols, fullName{pref, t.name})
			}
		}
		return genCols, typeMembers, nil
	} else if numColumns > 1 && starColumns > 0 {
		return nil, nil, fmt.Errorf("invalid asterisk in columns")
	}

	// Case 2: Explicit columns, single asterisk type.
	// For example the expressions:
	//  "(col1, col2) VALUES ($P.*)"
	//  "(col1, t.col2) AS (&P.*)"
	if starTypes == 1 && numTypes == 1 {
		info, err := ti.lookupInfo(types[0].prefix)
		if err != nil {
			return nil, nil, err
		}
		for _, c := range columns {
			tm, err := info.typeMember(c.name)
			if err != nil {
				return nil, nil, err
			}
			typeMembers = append(typeMembers, tm)
			genCols = append(genCols, c)
		}
		return genCols, typeMembers, nil
	} else if starTypes > 0 && numTypes > 1 {
		return nil, nil, fmt.Errorf("invalid asterisk in types")
	}

	// Case 3: Explicit columns and types.
	// For example the expressions:
	//  "(col1, col2) VALUES ($P.name, $A.id)"
	//  "(col1, col2) AS (&P.name, &P.id)"
	if numColumns == numTypes {
		for i, c := range columns {
			t := types[i]
			info, err := ti.lookupInfo(t.prefix)
			if err != nil {
				return nil, nil, err
			}
			tm, err := info.typeMember(t.name)
			if err != nil {
				return nil, nil, err
			}
			typeMembers = append(typeMembers, tm)
			genCols = append(genCols, c)
		}
	} else {
		return nil, nil, fmt.Errorf("mismatched number of columns and target types")
	}
	return genCols, typeMembers, nil
}

// prepareOutput checks that the output expressions correspond to known types.
// It then checks they are formatted correctly and finally generates the columns for the query.
func prepareOutput(ti typeNameToInfo, p *outputPart) ([]fullName, []typeMember, error) {
	outCols, typeMembers, err := prepareColumnsAndTypes(ti, p.sourceColumns, p.targetTypes)
	if err != nil {
		err = fmt.Errorf("output expression: %s: %s", err, p.raw)
	}
	return outCols, typeMembers, err
}

// isInsert returns true if the input expression inside an INSERT statement.
func isInsert(p *inputPart) bool {
	return len(p.targetColumns) > 0
}

// hasMultipleTypes checks if there is more than one type to take the input
// parameter from in the input part.
func hasMultipleTypes(p *inputPart) bool {
	return len(p.sourceTypes) > 1
}

// hasStarTypes returns true if the input expression has an asterisk.
// For example:
//   "$P.*"
func hasStarTypes(p *inputPart) bool {
	return starCount(p.sourceTypes) > 0
}

// prepareInput checks that the input expression is correctly formatted,
// corresponds to known types, and then generates input columns and values.
func prepareInput(ti typeNameToInfo, p *inputPart) (inCols []fullName, typeMembers []typeMember, err error) {
	defer func() {
		if err != nil {
			err = fmt.Errorf("input expression: %s: %s", err, p.raw)
		}
	}()

	// Check for standalone input expression and prepare if found.
	// For example:
	//  "$P.name"
	if !isInsert(p) {
		if hasMultipleTypes(p) {
			return nil, nil, fmt.Errorf("internal error: cannot group standalone input expressions")
		}
		if hasStarTypes(p) {
			return nil, nil, fmt.Errorf("invalid asterisk")
		}
		info, err := ti.lookupInfo(p.sourceTypes[0].prefix)
		if err != nil {
			return nil, nil, err
		}
		tm, err := info.typeMember(p.sourceTypes[0].name)
		if err != nil {
			return nil, nil, err
		}
		return []fullName{}, []typeMember{tm}, nil
	}

	// Prepare input expressions in insert statements.
	// For example.
	//  "(*) VALUES ($P.*, $A.id)"
	//  "(col1, col2) VALUES ($P.*)"
	//  "(col1, col2) VALUES ($P.name, $A.id)"
	inCols, typeMembers, err = prepareColumnsAndTypes(ti, p.targetColumns, p.sourceTypes)
	if err != nil {
		return nil, nil, err
	}

	// Check each column is only set once by input expressions in INSERT
	// statements.
	columnInInput := make(map[fullName]bool)
	for _, c := range inCols {
		if ok := columnInInput[c]; ok {
			return nil, nil, fmt.Errorf("column %q is set more than once", c.name)
		}
		columnInInput[c] = true
	}
	return inCols, typeMembers, nil
}

// Prepare takes a parsed expression and struct instantiations of all the types
// mentioned in it.
// The IO parts of the statement are checked for validity against the types
// and expanded if necessary.
func (pe *ParsedExpr) Prepare(args ...any) (expr *PreparedExpr, err error) {
	defer func() {
		if err != nil {
			err = fmt.Errorf("cannot prepare statement: %s", err)
		}
	}()

	var ti = make(typeNameToInfo)

	// Generate and save reflection info.
	for _, arg := range args {
		if arg == nil {
			return nil, fmt.Errorf("need struct or map, got nil")
		}
		t := reflect.TypeOf(arg)
		switch t.Kind() {
		case reflect.Struct, reflect.Map:
			if t.Name() == "" {
				return nil, fmt.Errorf("cannot use anonymous %s", t.Kind())
			}
			info, err := getTypeInfo(arg)
			if err != nil {
				return nil, err
			}
			if dupeInfo, ok := ti[t.Name()]; ok {
				if dupeInfo.typ() == t {
					return nil, fmt.Errorf("found multiple instances of type %q", t.Name())
				}
				return nil, fmt.Errorf("two types found with name %q: %q and %q", t.Name(), dupeInfo.typ().String(), t.String())
			}
			ti[t.Name()] = info
		case reflect.Pointer:
			return nil, fmt.Errorf("need struct or map, got pointer to %s", t.Elem().Kind())
		default:
			return nil, fmt.Errorf("need struct or map, got %s", t.Kind())
		}
	}

	var sql bytes.Buffer

	var inCount int
	var outCount int

	var outputs = make([]typeMember, 0)
	var inputs = make([]typeMember, 0)

	var typeMemberInOutputs = make(map[typeMember]bool)

	// Check and expand each query part.
	for _, part := range pe.queryParts {
		switch p := part.(type) {
		case *inputPart:
			inCols, typeMembers, err := prepareInput(ti, p)
			if err != nil {
				return nil, err
			}

			if isInsert(p) {
				sql.WriteString(genInsertSQL(inCols, &inCount))
			} else {
				sql.WriteString("@sqlair_" + strconv.Itoa(inCount))
				inCount += 1
			}
			inputs = append(inputs, typeMembers...)
		case *outputPart:
			outCols, typeMembers, err := prepareOutput(ti, p)
			if err != nil {
				return nil, err
			}

			for _, tm := range typeMembers {
<<<<<<< HEAD
				if ok := typeMemberInOutputs[tm]; ok {
=======
				if ok := typeMemberPresent[tm]; ok {
>>>>>>> 1f1beaa3
					return nil, fmt.Errorf("member %q of type %q appears more than once in output expressions", tm.memberName(), tm.outerType().Name())
				}
				typeMemberInOutputs[tm] = true
			}

			for i, c := range outCols {
				sql.WriteString(c.String())
				sql.WriteString(" AS ")
				sql.WriteString(markerName(outCount))
				if i != len(outCols)-1 {
					sql.WriteString(", ")
				}
				outCount++
			}
			outputs = append(outputs, typeMembers...)
		case *bypassPart:
			sql.WriteString(p.chunk)
		default:
			return nil, fmt.Errorf("internal error: unknown query part type %T", part)
		}
	}

	return &PreparedExpr{inputs: inputs, outputs: outputs, sql: sql.String()}, nil
}

// genInsertSQL generates the SQL for input expressions in INSERT statements.
// For example, when inserting three columns, it would generate the string:
//   "(col1, col2, col3) VALUES (@sqlair_1, @sqlair_2, @sqlair_3)"
func genInsertSQL(columns []fullName, inCount *int) string {
	var sql bytes.Buffer

	sql.WriteString("(")
	for i, c := range columns {
		sql.WriteString(c.String())
		if i < len(columns)-1 {
			sql.WriteString(", ")
		}
	}
	sql.WriteString(")")
	sql.WriteString(" VALUES ")
	sql.WriteString("(")
	end := *inCount + len(columns)
	for *inCount < end {
		sql.WriteString("@sqlair_")
		sql.WriteString(strconv.Itoa(*inCount))
		if *inCount < end-1 {
			sql.WriteString(", ")
		}
		*inCount += 1
	}
	sql.WriteString(")")

	return sql.String()
}<|MERGE_RESOLUTION|>--- conflicted
+++ resolved
@@ -60,38 +60,22 @@
 	return s
 }
 
-<<<<<<< HEAD
 type typeNameToInfo map[string]typeInfo
 
 func (ti typeNameToInfo) lookupInfo(typeName string) (typeInfo, error) {
 	info, ok := ti[typeName]
-=======
-// prepareInput checks that the input expression corresponds to a known type.
-func prepareInput(ti typeNameToInfo, p *inputPart) (tm typeMember, err error) {
-	defer func() {
-		if err != nil {
-			err = fmt.Errorf("input expression: %s: %s", err, p.raw)
-		}
-	}()
-	info, ok := ti[p.sourceType.prefix]
->>>>>>> 1f1beaa3
 	if !ok {
 		ts := getKeys(ti)
 		if len(ts) == 0 {
 			return nil, fmt.Errorf(`type %q not passed as a parameter`, typeName)
 		} else {
-<<<<<<< HEAD
-			return nil, fmt.Errorf(`type %q not passed as a parameter, have "%s"`, typeName, strings.Join(ts, `", "`))
-=======
 			// "%s" is used instead of %q to correctly print double quotes within the joined string.
-			return nil, fmt.Errorf(`type %q not passed as a parameter (have "%s")`, p.sourceType.prefix, strings.Join(ts, `", "`))
->>>>>>> 1f1beaa3
+			return nil, fmt.Errorf(`type %q not passed as a parameter (have "%s")`, typeName, strings.Join(ts, `", "`))
 		}
 	}
 	return info, nil
 }
 
-<<<<<<< HEAD
 // prepareColumnsAndTypes takes a list of columns and types from an input or
 // output expression. It checks that the columns and types form a valid
 // expression and generates a list of columns and corresponding type members.
@@ -111,57 +95,6 @@
 	//  "(*) VALUES ($P.*, $A.id)"
 	//  "(*) AS (&P.*, &A.id)"
 	//  "&P.*"
-=======
-// prepareOutput checks that the output expressions correspond to known types.
-// It then checks they are formatted correctly and finally generates the columns for the query.
-func prepareOutput(ti typeNameToInfo, p *outputPart) (outCols []fullName, typeMembers []typeMember, err error) {
-	defer func() {
-		if err != nil {
-			err = fmt.Errorf("output expression: %s: %s", err, p.raw)
-		}
-	}()
-
-	numTypes := len(p.targetTypes)
-	numColumns := len(p.sourceColumns)
-	starTypes := starCount(p.targetTypes)
-	starColumns := starCount(p.sourceColumns)
-
-	// Check target struct type and its tags are valid.
-	var info typeInfo
-	var ok bool
-
-	fetchInfo := func(typeName string) (typeInfo, error) {
-		info, ok := ti[typeName]
-		if !ok {
-			ts := getKeys(ti)
-			if len(ts) == 0 {
-				return nil, fmt.Errorf(`type %q not passed as a parameter`, typeName)
-			} else {
-				// "%s" is used instead of %q to correctly print double quotes within the joined string.
-				return nil, fmt.Errorf(`type %q not passed as a parameter (have "%s")`, typeName, strings.Join(ts, `", "`))
-			}
-		}
-		return info, nil
-	}
-
-	addColumns := func(info typeInfo, tag string, column fullName) error {
-		var tm typeMember
-		switch info := info.(type) {
-		case *structInfo:
-			tm, ok = info.tagToField[tag]
-			if !ok {
-				return fmt.Errorf(`type %q has no %q db tag`, info.typ().Name(), tag)
-			}
-		case *mapInfo:
-			tm = &mapKey{name: tag, mapType: info.typ()}
-		}
-		typeMembers = append(typeMembers, tm)
-		outCols = append(outCols, column)
-		return nil
-	}
-
-	// Case 1: Generated columns e.g. "* AS (&P.*, &A.id)" or "&P.*".
->>>>>>> 1f1beaa3
 	if numColumns == 0 || (numColumns == 1 && starColumns == 1) {
 		pref := ""
 		// Prepend table name. E.g. "t" in "t.* AS &P.*".
@@ -175,7 +108,6 @@
 			}
 
 			if t.name == "*" {
-<<<<<<< HEAD
 				// Generate asterisk columns.
 				allMembers, err := info.getAllMembers()
 				if err != nil {
@@ -184,19 +116,6 @@
 				typeMembers = append(typeMembers, allMembers...)
 				for _, tm := range allMembers {
 					genCols = append(genCols, fullName{pref, tm.memberName()})
-=======
-				switch info := info.(type) {
-				case *mapInfo:
-					return nil, nil, fmt.Errorf(`columns must be specified for map with star`)
-				case *structInfo:
-					if len(info.tags) == 0 {
-						return nil, nil, fmt.Errorf(`no "db" tags found in struct %q`, info.typ().Name())
-					}
-					for _, tag := range info.tags {
-						outCols = append(outCols, fullName{pref, tag})
-						typeMembers = append(typeMembers, info.tagToField[tag])
-					}
->>>>>>> 1f1beaa3
 				}
 			} else {
 				// Generate explicit columns.
@@ -414,11 +333,7 @@
 			}
 
 			for _, tm := range typeMembers {
-<<<<<<< HEAD
 				if ok := typeMemberInOutputs[tm]; ok {
-=======
-				if ok := typeMemberPresent[tm]; ok {
->>>>>>> 1f1beaa3
 					return nil, fmt.Errorf("member %q of type %q appears more than once in output expressions", tm.memberName(), tm.outerType().Name())
 				}
 				typeMemberInOutputs[tm] = true

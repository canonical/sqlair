--- conflicted
+++ resolved
@@ -82,15 +82,9 @@
 	if !ok {
 		ts := getKeys(ti)
 		if len(ts) == 0 {
-<<<<<<< HEAD
-			return nil, fmt.Errorf(`type %q not found`, p.source.prefix)
+			return nil, fmt.Errorf(`type %q not found`, p.sourceType.prefix)
 		} else {
-			return nil, fmt.Errorf(`type %q not found, have: %s`, p.source.prefix, strings.Join(ts, ", "))
-=======
-			return nil, fmt.Errorf(`type %q not passed as a parameter`, p.sourceType.prefix)
-		} else {
-			return nil, fmt.Errorf(`type %q not passed as a parameter, have: %s`, p.sourceType.prefix, strings.Join(ts, ", "))
->>>>>>> d5964a32
+			return nil, fmt.Errorf(`type %q not found, have: %s`, p.sourceType.prefix, strings.Join(ts, ", "))
 		}
 	}
 	switch info := info.(type) {

--- conflicted
+++ resolved
@@ -148,26 +148,15 @@
 			return nil, fmt.Errorf(`type %q not passed as a parameter (have "%s")`, p.sourceType.name, strings.Join(ts, `", "`))
 		}
 	}
-<<<<<<< HEAD
-	switch info := info.(type) {
-	case *mapInfo:
-		return &mapKey{name: p.sourceType.name, mapType: info.typ()}, nil
-	case *structInfo:
-		f, ok := info.tagToField[p.sourceType.name]
-		if !ok {
-			return nil, fmt.Errorf(`type %q has no %q db tag`, info.typ().Name(), p.sourceType.name)
-		}
-		return f, nil
-	case *sliceInfo:
+	if _, ok = info.(*sliceInfo); ok {
 		return nil, fmt.Errorf(`cannot use slice type %q outside of IN clause`, info.typ().Name())
-	default:
-		return nil, fmt.Errorf(`internal error: unknown info type: %T`, info)
-=======
-
+	}
+	if p.sourceType.name == "*" {
+		return nil, fmt.Errorf(`asterisk used in invalid context`)
+	}
 	tm, err = info.typeMember(p.sourceType.member)
 	if err != nil {
 		return nil, err
->>>>>>> 37b877f9
 	}
 	return tm, nil
 }
@@ -177,13 +166,13 @@
 func prepareIn(ti typeNameToInfo, p *inPart) ([]typeMember, error) {
 	var typeMembers = make([]typeMember, 0)
 	for _, t := range p.types {
-		info, ok := ti[t.prefix]
+		info, ok := ti[t.name]
 		if !ok {
 			ts := getKeys(ti)
 			if len(ts) == 0 {
-				return nil, fmt.Errorf(`type %q not passed as a parameter`, t.prefix)
+				return nil, fmt.Errorf(`type %q not passed as a parameter`, t.name)
 			} else {
-				return nil, fmt.Errorf(`type %q not passed as a parameter, have: %s`, t.prefix, strings.Join(ts, ", "))
+				return nil, fmt.Errorf(`type %q not passed as a parameter, have: %s`, t.name, strings.Join(ts, ", "))
 			}
 		}
 		if t.name == "*" {
@@ -194,7 +183,7 @@
 		case *structInfo:
 			tm, ok = info.tagToField[t.name]
 			if !ok {
-				return nil, fmt.Errorf(`type %q has no %q db tag`, info.typ().Name(), t.name)
+				return nil, fmt.Errorf(`type %q has no %q db tag`, info.typ().Name(), t.member)
 			}
 			p.typeIsSlice = append(p.typeIsSlice, false)
 		case *mapInfo:
@@ -213,17 +202,12 @@
 
 // prepareOutput checks that the output expressions correspond to known types.
 // It then checks they are formatted correctly and finally generates the columns for the query.
-<<<<<<< HEAD
-func prepareOutput(ti typeNameToInfo, p *outputPart) ([]typeMember, error) {
-	var typeMembers = make([]typeMember, 0)
-=======
-func prepareOutput(ti typeNameToInfo, p *outputPart) (outCols []columnName, typeMembers []typeMember, err error) {
+func prepareOutput(ti typeNameToInfo, p *outputPart) (typeMembers []typeMember, err error) {
 	defer func() {
 		if err != nil {
 			err = fmt.Errorf("output expression: %s: %s", err, p.raw)
 		}
 	}()
->>>>>>> 37b877f9
 
 	numTypes := len(p.targetTypes)
 	numColumns := len(p.sourceColumns)
@@ -244,32 +228,12 @@
 				return nil, fmt.Errorf(`type %q not passed as a parameter (have "%s")`, typeName, strings.Join(ts, `", "`))
 			}
 		}
+		if _, ok = info.(*sliceInfo); ok {
+			return nil, fmt.Errorf(`cannot use slice type %q in output expression`, info.typ().Name())
+		}
 		return info, nil
 	}
 
-<<<<<<< HEAD
-	addColumns := func(info typeInfo, tag string, column fullName) error {
-		var tm typeMember
-		switch info := info.(type) {
-		case *structInfo:
-			tm, ok = info.tagToField[tag]
-			if !ok {
-				return fmt.Errorf(`type %q has no %q db tag`, info.typ().Name(), tag)
-			}
-		case *mapInfo:
-			tm = &mapKey{name: tag, mapType: info.typ()}
-		case *sliceInfo:
-			return fmt.Errorf(`cannot use slice type %q outside of IN clause`, info.typ().Name())
-		default:
-			return fmt.Errorf(`internal error: unknown info type: %T`, info)
-		}
-		typeMembers = append(typeMembers, tm)
-		p.sqlColumns = append(p.sqlColumns, column)
-		return nil
-	}
-
-=======
->>>>>>> 37b877f9
 	// Case 1: Generated columns e.g. "* AS (&P.*, &A.id)" or "&P.*".
 	if numColumns == 0 || (numColumns == 1 && starColumns == 1) {
 		pref := ""
@@ -279,126 +243,68 @@
 		}
 
 		for _, t := range p.targetTypes {
-<<<<<<< HEAD
-			if info, err = fetchInfo(t.prefix); err != nil {
-				return nil, err
-			}
-			// Generate asterisk columns.
-			if t.name == "*" {
-				switch info := info.(type) {
-				case *mapInfo:
-					return nil, fmt.Errorf(`&%s.* cannot be used for maps when no column names are specified`, info.typ().Name())
-				case *structInfo:
-					if len(info.tags) == 0 {
-						return nil, fmt.Errorf("type %q in %q does not have any db tags", info.typ().Name(), p.raw)
-					}
-					for _, tag := range info.tags {
-						p.sqlColumns = append(p.sqlColumns, fullName{pref, tag})
-						typeMembers = append(typeMembers, info.tagToField[tag])
-					}
-				case *sliceInfo:
-					return nil, fmt.Errorf(`cannot use slice type %q outside of IN clause`, info.typ().Name())
-				default:
-					return nil, fmt.Errorf(`internal error: unknown info type: %T`, info)
-				}
-			} else {
-				// Generate explicit columns.
-				if err = addColumns(info, t.name, fullName{pref, t.name}); err != nil {
-					return nil, err
-=======
 			if info, err = fetchInfo(t.name); err != nil {
-				return nil, nil, err
+				return nil, err
 			}
 			if t.member == "*" {
 				// Generate asterisk columns.
 				allMembers, err := info.getAllMembers()
 				if err != nil {
-					return nil, nil, err
+					return nil, err
 				}
 				typeMembers = append(typeMembers, allMembers...)
 				for _, tm := range allMembers {
-					outCols = append(outCols, columnName{pref, tm.memberName()})
+					p.sqlColumns = append(p.sqlColumns, columnName{pref, tm.memberName()})
 				}
 			} else {
 				// Generate explicit columns.
 				tm, err := info.typeMember(t.member)
 				if err != nil {
-					return nil, nil, err
->>>>>>> 37b877f9
+					return nil, err
 				}
 				typeMembers = append(typeMembers, tm)
-				outCols = append(outCols, columnName{pref, t.member})
+				p.sqlColumns = append(p.sqlColumns, columnName{pref, t.member})
 			}
 		}
 		return typeMembers, nil
 	} else if numColumns > 1 && starColumns > 0 {
-<<<<<<< HEAD
-		return nil, fmt.Errorf("invalid asterisk in output expression columns: %s", p.raw)
-=======
-		return nil, nil, fmt.Errorf("invalid asterisk in columns")
->>>>>>> 37b877f9
+		return nil, fmt.Errorf("invalid asterisk in columns")
 	}
 
 	// Case 2: Explicit columns, single asterisk type e.g. "(col1, t.col2) AS &P.*".
 	if starTypes == 1 && numTypes == 1 {
-<<<<<<< HEAD
-		if info, err = fetchInfo(p.targetTypes[0].prefix); err != nil {
+		if info, err = fetchInfo(p.targetTypes[0].name); err != nil {
 			return nil, err
-		}
-		for _, c := range p.sourceColumns {
-			if err = addColumns(info, c.name, c); err != nil {
-				return nil, err
-=======
-		if info, err = fetchInfo(p.targetTypes[0].name); err != nil {
-			return nil, nil, err
 		}
 		for _, c := range p.sourceColumns {
 			tm, err := info.typeMember(c.name)
 			if err != nil {
-				return nil, nil, err
->>>>>>> 37b877f9
+				return nil, err
 			}
 			typeMembers = append(typeMembers, tm)
-			outCols = append(outCols, c)
+			p.sqlColumns = append(p.sqlColumns, c)
 		}
 		return typeMembers, nil
 	} else if starTypes > 0 && numTypes > 1 {
-<<<<<<< HEAD
-		return nil, fmt.Errorf("invalid asterisk in output expression types: %s", p.raw)
-=======
-		return nil, nil, fmt.Errorf("invalid asterisk in types")
->>>>>>> 37b877f9
+		return nil, fmt.Errorf("invalid asterisk in types")
 	}
 
 	// Case 3: Explicit columns and types e.g. "(col1, col2) AS (&P.name, &P.id)".
 	if numColumns == numTypes {
 		for i, c := range p.sourceColumns {
 			t := p.targetTypes[i]
-<<<<<<< HEAD
-			if info, err = fetchInfo(t.prefix); err != nil {
-				return nil, err
-			}
-
-			if err = addColumns(info, t.name, c); err != nil {
-				return nil, err
-=======
 			if info, err = fetchInfo(t.name); err != nil {
-				return nil, nil, err
+				return nil, err
 			}
 			tm, err := info.typeMember(t.member)
 			if err != nil {
-				return nil, nil, err
->>>>>>> 37b877f9
+				return nil, err
 			}
 			typeMembers = append(typeMembers, tm)
-			outCols = append(outCols, c)
+			p.sqlColumns = append(p.sqlColumns, c)
 		}
 	} else {
-<<<<<<< HEAD
-		return nil, fmt.Errorf("mismatched number of columns and targets in output expression: %s", p.raw)
-=======
-		return nil, nil, fmt.Errorf("mismatched number of columns and target types")
->>>>>>> 37b877f9
+		return nil, fmt.Errorf("mismatched number of columns and target types")
 	}
 
 	return typeMembers, nil

--- conflicted
+++ resolved
@@ -95,22 +95,14 @@
 	}
 }
 
-<<<<<<< HEAD
 // prepareOutput generates the columns for the SQL query and checks that the
 // output expressions correspond to known types.
-func prepareOutput(ti typeNameToInfo, p *outputPart) ([]fullName, []typeMember, error) {
-	var outCols = make([]fullName, 0)
-	var typeMembers = make([]typeMember, 0)
-=======
-// prepareOutput checks that the output expressions correspond to known types.
-// It then checks they are formatted correctly and finally generates the columns for the query.
 func prepareOutput(ti typeNameToInfo, p *outputPart) (outCols []fullName, typeMembers []typeMember, err error) {
 	defer func() {
 		if err != nil {
 			err = fmt.Errorf("output expression: %s: %s", err, p.raw)
 		}
 	}()
->>>>>>> 1f1beaa3
 
 	numTypes := len(p.targetTypes)
 	numColumns := len(p.sourceColumns)

--- conflicted
+++ resolved
@@ -55,18 +55,13 @@
 	return s
 }
 
-<<<<<<< HEAD
-// starCheckOutput checks that the output expression is well formed.
-=======
 // starCheckOutput checks that the statement is well formed with regard to
 // asterisks and the number of columns and types.
->>>>>>> d5964a32
 func starCheckOutput(p *outputPart) error {
 	numColumns := len(p.sourceColumns)
 	numTypes := len(p.targetTypes)
 
 	typeStars := starCount(p.targetTypes)
-<<<<<<< HEAD
 	columnsStars := starCount(p.sourceColumns)
 	starType := typeStars == 1
 	starColumn := columnsStars == 1
@@ -105,24 +100,11 @@
 	// Explicit columns and not star type and the number of columns does not equal number of fields specified.
 	if numCols > 0 && starCols == 0 && !((numTypes == 1 && starTypes == 1) || (starTypes == 0 && numTypes == numCols)) {
 		return fmt.Errorf("cannot match columns to types in input expression: %s", p.raw)
-=======
-	columnStars := starCount(p.sourceColumns)
-	starTypes := typeStars == 1
-	starColumns := columnStars == 1
-
-	if typeStars > 1 || columnStars > 1 || (columnStars == 1 && typeStars == 0) ||
-		(starTypes && numTypes > 1) || (starColumns && numColumns > 1) {
-		return fmt.Errorf("invalid asterisk in output expression: %s", p.raw)
-	}
-	if !starTypes && (numColumns > 0 && (numTypes != numColumns)) {
-		return fmt.Errorf("mismatched number of columns and targets in output expression: %s", p.raw)
->>>>>>> d5964a32
 	}
 	return nil
 }
 
 // prepareInput checks that the input expression corresponds to a known type.
-<<<<<<< HEAD
 func prepareInput(ti typeNameToInfo, p *inputPart) ([]fullName, []typeMember, error) {
 	var inCols = make([]fullName, 0)
 	var typeMembers = make([]typeMember, 0)
@@ -212,25 +194,6 @@
 			return inCols, typeMembers, nil
 		default:
 			return nil, nil, fmt.Errorf(`internal error: unknown info type: %T`, info)
-=======
-func prepareInput(ti typeNameToInfo, p *inputPart) (typeMember, error) {
-	info, ok := ti[p.sourceType.prefix]
-	if !ok {
-		ts := getKeys(ti)
-		if len(ts) == 0 {
-			return nil, fmt.Errorf(`type %q not passed as a parameter`, p.sourceType.prefix)
-		} else {
-			return nil, fmt.Errorf(`type %q not passed as a parameter, have: %s`, p.sourceType.prefix, strings.Join(ts, ", "))
-		}
-	}
-	switch info := info.(type) {
-	case *mapInfo:
-		return &mapKey{name: p.sourceType.name, mapType: info.typ()}, nil
-	case *structInfo:
-		f, ok := info.tagToField[p.sourceType.name]
-		if !ok {
-			return nil, fmt.Errorf(`type %q has no %q db tag`, info.typ().Name(), p.sourceType.name)
->>>>>>> d5964a32
 		}
 	}
 

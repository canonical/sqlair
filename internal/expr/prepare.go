--- conflicted
+++ resolved
@@ -61,18 +61,13 @@
 }
 
 // prepareInput checks that the input expression corresponds to a known type.
-<<<<<<< HEAD
-func prepareInput(ti typeNameToInfo, p *inputPart) (typeMember, error) {
-	info, ok := lookupType(ti, p.sourceType.prefix)
-=======
 func prepareInput(ti typeNameToInfo, p *inputPart) (tm typeMember, err error) {
 	defer func() {
 		if err != nil {
 			err = fmt.Errorf("input expression: %s: %s", err, p.raw)
 		}
 	}()
-	info, ok := ti[p.sourceType.prefix]
->>>>>>> 1f1beaa3
+	info, ok := lookupType(ti, p.sourceType.prefix)
 	if !ok {
 		ts := getKeys(ti)
 		if len(ts) == 0 {
@@ -82,7 +77,7 @@
 			return nil, fmt.Errorf(`type %q not passed as a parameter (have "%s")`, p.sourceType.prefix, strings.Join(ts, `", "`))
 		}
 	}
-	tm, err := info.typeMember(p.sourceType.name)
+	tm, err = info.typeMember(p.sourceType.name)
 	if err != nil {
 		return nil, err
 	}
@@ -105,11 +100,6 @@
 
 	// Check target struct type and its tags are valid.
 	var info typeInfo
-<<<<<<< HEAD
-	var err error
-=======
-	var ok bool
->>>>>>> 1f1beaa3
 
 	fetchInfo := func(typeName string) (typeInfo, error) {
 		info, ok := lookupType(ti, typeName)
@@ -147,7 +137,7 @@
 				return nil, nil, err
 			}
 			if _, ok := info.(*primitiveTypeInfo); ok {
-				return nil, nil, fmt.Errorf(`explicit columns required for primitive type e.g. "col AS &%s"`, info.typ().Name())
+				return nil, nil, fmt.Errorf(`explicit columns required for primitive type`)
 			}
 			// Generate asterisk columns.
 			if t.name == "*" {
@@ -183,7 +173,7 @@
 			return nil, nil, err
 		}
 		if _, ok := info.(*primitiveTypeInfo); ok {
-			return nil, nil, fmt.Errorf(`cannot use asterisk with primitive type %q in expression: %s`, info.typ().Name(), p.raw)
+			return nil, nil, fmt.Errorf(`cannot use star with primitive type %q in expression`, info.typ().Name())
 		}
 		for _, c := range p.sourceColumns {
 			if err = addColumns(info, c.name, c); err != nil {
@@ -286,18 +276,14 @@
 
 			for _, tm := range typeMembers {
 				if ok := typeMemberPresent[tm]; ok {
-<<<<<<< HEAD
 					switch tm.(type) {
 					case structField, mapKey:
-						return nil, fmt.Errorf("member %q of type %q appears more than once", tm.memberName(), tm.outerType().Name())
+						return nil, fmt.Errorf("member %q of type %q appears more than once in output expressions", tm.memberName(), tm.outerType().Name())
 					case primitiveType:
-						return nil, fmt.Errorf("type %q appears more than once", tm.outerType().Name())
+						return nil, fmt.Errorf("type %q appears more than once in output expressions", tm.outerType().Name())
 					default:
 						return nil, fmt.Errorf(`internal error: unknown type: %T`, tm)
 					}
-=======
-					return nil, fmt.Errorf("member %q of type %q appears more than once in output expressions", tm.memberName(), tm.outerType().Name())
->>>>>>> 1f1beaa3
 				}
 				typeMemberPresent[tm] = true
 			}

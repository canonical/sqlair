package expr

import (
	"fmt"
	"reflect"
	"regexp"
	"sort"
	"strings"
	"sync"
)

// typeMember should be implemented without pointer receivers as it is used as a
// key in maps in some places.
type typeMember interface {
	outerType() reflect.Type
	memberName() string
}

type primitiveType struct {
	primitiveType reflect.Type
}

func (st primitiveType) outerType() reflect.Type {
	return st.primitiveType
}

func (st primitiveType) memberName() string {
	panic("internal error: memberName called on primitiveType")
}

type mapKey struct {
	name    string
	mapType reflect.Type
}

func (mk mapKey) outerType() reflect.Type {
	return mk.mapType
}

func (mk mapKey) memberName() string {
	return mk.name
}

// structField represents reflection information about a field from some struct type.
type structField struct {
	name string

	// The type of the containing struct.
	structType reflect.Type

	// Index for Type.Field.
	index int

	// The tag assosiated with this field
	tag string

	// OmitEmpty is true when "omitempty" is
	// a property of the field's "db" tag.
	omitEmpty bool
}

func (f structField) outerType() reflect.Type {
	return f.structType
}

func (f structField) memberName() string {
	return f.tag
}

// typeInfo exposes useful information about types used in SQLair queries.
type typeInfo interface {
	typ() reflect.Type
<<<<<<< HEAD
	typeMember(string) (typeMember, error)
=======

	// typeMember returns the type member associated with a given column name.
	typeMember(member string) (typeMember, error)

	// getAllMembers returns all members a type associated with column names.
	getAllMembers() ([]typeMember, error)
>>>>>>> d968eb81
}

type structInfo struct {
	structType reflect.Type

	// Ordered list of tags
	tags []string

	tagToField map[string]structField
}

func (si *structInfo) typ() reflect.Type {
	return si.structType
}

func (si *structInfo) typeMember(member string) (typeMember, error) {
<<<<<<< HEAD
	if member == "" {
		return nil, fmt.Errorf(`type %q missing struct db tag`, si.structType.Name())
	}
=======
>>>>>>> d968eb81
	tm, ok := si.tagToField[member]
	if !ok {
		return nil, fmt.Errorf(`type %q has no %q db tag`, si.structType.Name(), member)
	}
	return tm, nil
}

<<<<<<< HEAD
=======
func (si *structInfo) getAllMembers() ([]typeMember, error) {
	if len(si.tags) == 0 {
		return nil, fmt.Errorf(`no "db" tags found in struct %q`, si.structType.Name())
	}

	tms := []typeMember{}
	for _, tag := range si.tags {
		tms = append(tms, si.tagToField[tag])
	}
	return tms, nil
}

var _ typeInfo = &structInfo{}

>>>>>>> d968eb81
type mapInfo struct {
	mapType reflect.Type
}

func (mi *mapInfo) typ() reflect.Type {
	return mi.mapType
}

func (mi *mapInfo) typeMember(member string) (typeMember, error) {
<<<<<<< HEAD
	if member == "" {
		return nil, fmt.Errorf(`type %q missing map key`, mi.mapType.Name())
	}
	return mapKey{name: member, mapType: mi.mapType}, nil
}

type primitiveTypeInfo struct {
	primitiveType reflect.Type
}

func (pti *primitiveTypeInfo) typ() reflect.Type {
	return pti.primitiveType
}

func (pti *primitiveTypeInfo) typeMember(member string) (typeMember, error) {
	if member != "" {
		return nil, fmt.Errorf(`cannot specify member of primitive type %q`, pti.primitiveType.Name())
	}
	return primitiveType{primitiveType: pti.primitiveType}, nil
}

var primitiveKinds = map[reflect.Kind]bool{
	reflect.String:  true,
	reflect.Bool:    true,
	reflect.Int:     true,
	reflect.Int8:    true,
	reflect.Int16:   true,
	reflect.Int32:   true,
	reflect.Int64:   true,
	reflect.Uint:    true,
	reflect.Uint8:   true,
	reflect.Uint16:  true,
	reflect.Uint32:  true,
	reflect.Uint64:  true,
	reflect.Float32: true,
	reflect.Float64: true,
}

func IsPrimitiveKind(k reflect.Kind) bool {
	return primitiveKinds[k]
}

var primitiveTypes = map[string]any{
	"string":  "",
	"bool":    false,
	"uint":    uint(0),
	"uint8":   uint8(0),
	"uint16":  uint16(0),
	"uint32":  uint32(0),
	"uint64":  uint64(0),
	"int":     int(0),
	"int8":    int8(0),
	"int16":   int16(0),
	"int32":   int32(0),
	"int64":   int64(0),
	"float32": float32(0),
	"float64": float64(0),
}

func lookupType(ti typeNameToInfo, typeName string) (typeInfo, bool) {
	if v, ok := primitiveTypes[typeName]; ok {
		return &primitiveTypeInfo{primitiveType: reflect.TypeOf(v)}, true
	}
	v, ok := ti[typeName]
	return v, ok
}
=======
	return &mapKey{name: member, mapType: mi.mapType}, nil
}

func (mi *mapInfo) getAllMembers() ([]typeMember, error) {
	return nil, fmt.Errorf(`columns must be specified for map with star`)
}

var _ typeInfo = &mapInfo{}
>>>>>>> d968eb81

var cacheMutex sync.RWMutex
var cache = make(map[reflect.Type]typeInfo)

// Reflect will return the typeInfo of a given type,
// generating and caching as required.
func getTypeInfo(value any) (typeInfo, error) {
	if value == (any)(nil) {
		return nil, fmt.Errorf("cannot reflect nil value")
	}

	t := reflect.TypeOf(value)

	cacheMutex.RLock()
	typeInfo, found := cache[t]
	cacheMutex.RUnlock()
	if found {
		return typeInfo, nil
	}

	typeInfo, err := generateTypeInfo(t)
	if err != nil {
		return nil, err
	}

	cacheMutex.Lock()
	cache[t] = typeInfo
	cacheMutex.Unlock()

	return typeInfo, nil
}

// generate produces and returns reflection information for the input
// reflect.Value that is specifically required for SQLair operation.
func generateTypeInfo(t reflect.Type) (typeInfo, error) {
	switch k := t.Kind(); {
	case IsPrimitiveKind(k):
		return &primitiveTypeInfo{primitiveType: t}, nil
	case k == reflect.Map:
		if t.Key().Kind() != reflect.String {
			return nil, fmt.Errorf(`map type %s must have key type string, found type %s`, t.Name(), t.Key().Kind())
		}
		return &mapInfo{mapType: t}, nil
	case k == reflect.Struct:
		info := structInfo{
			tagToField: make(map[string]structField),
			structType: t,
		}
		tags := []string{}

		for i := 0; i < t.NumField(); i++ {
			f := t.Field(i)
			// Fields without a "db" tag are outside of SQLAir's remit.
			tag := f.Tag.Get("db")
			if tag == "" {
				continue
			}
			if !f.IsExported() {
				return nil, fmt.Errorf("field %q of struct %s not exported", f.Name, t.Name())
			}

			tag, omitEmpty, err := parseTag(tag)
			if err != nil {
				return nil, fmt.Errorf("cannot parse tag for field %s.%s: %s", t.Name(), f.Name, err)
			}
			tags = append(tags, tag)
			info.tagToField[tag] = structField{
				name:       f.Name,
				index:      i,
				omitEmpty:  omitEmpty,
				tag:        tag,
				structType: t,
			}
		}

		sort.Strings(tags)
		info.tags = tags

		return &info, nil
	default:
		return nil, fmt.Errorf("internal error: cannot obtain type information for type that is not map or struct: %s", t)
	}
}

// This expression should be aligned with the bytes we allow in isNameByte in
// the parser.
var validColNameRx = regexp.MustCompile(`^([a-zA-Z_])+([a-zA-Z_0-9])*$`)

// parseTag parses the input tag string and returns its
// name and whether it contains the "omitempty" option.
func parseTag(tag string) (string, bool, error) {
	options := strings.Split(tag, ",")

	var omitEmpty bool
	if len(options) > 1 {
		for _, flag := range options[1:] {
			if flag == "omitempty" {
				omitEmpty = true
			} else {
				return "", omitEmpty, fmt.Errorf("unsupported flag %q in tag %q", flag, tag)
			}
		}
	}

	name := options[0]
	if len(name) == 0 {
		return "", false, fmt.Errorf("empty db tag")
	}

	if !validColNameRx.MatchString(name) {
		return "", false, fmt.Errorf("invalid column name in 'db' tag: %q", name)
	}

	return name, omitEmpty, nil
}<|MERGE_RESOLUTION|>--- conflicted
+++ resolved
@@ -70,16 +70,12 @@
 // typeInfo exposes useful information about types used in SQLair queries.
 type typeInfo interface {
 	typ() reflect.Type
-<<<<<<< HEAD
-	typeMember(string) (typeMember, error)
-=======
 
 	// typeMember returns the type member associated with a given column name.
 	typeMember(member string) (typeMember, error)
 
 	// getAllMembers returns all members a type associated with column names.
 	getAllMembers() ([]typeMember, error)
->>>>>>> d968eb81
 }
 
 type structInfo struct {
@@ -96,12 +92,9 @@
 }
 
 func (si *structInfo) typeMember(member string) (typeMember, error) {
-<<<<<<< HEAD
 	if member == "" {
 		return nil, fmt.Errorf(`type %q missing struct db tag`, si.structType.Name())
 	}
-=======
->>>>>>> d968eb81
 	tm, ok := si.tagToField[member]
 	if !ok {
 		return nil, fmt.Errorf(`type %q has no %q db tag`, si.structType.Name(), member)
@@ -109,8 +102,6 @@
 	return tm, nil
 }
 
-<<<<<<< HEAD
-=======
 func (si *structInfo) getAllMembers() ([]typeMember, error) {
 	if len(si.tags) == 0 {
 		return nil, fmt.Errorf(`no "db" tags found in struct %q`, si.structType.Name())
@@ -125,7 +116,6 @@
 
 var _ typeInfo = &structInfo{}
 
->>>>>>> d968eb81
 type mapInfo struct {
 	mapType reflect.Type
 }
@@ -135,12 +125,17 @@
 }
 
 func (mi *mapInfo) typeMember(member string) (typeMember, error) {
-<<<<<<< HEAD
 	if member == "" {
 		return nil, fmt.Errorf(`type %q missing map key`, mi.mapType.Name())
 	}
 	return mapKey{name: member, mapType: mi.mapType}, nil
 }
+
+func (mi *mapInfo) getAllMembers() ([]typeMember, error) {
+	return nil, fmt.Errorf(`columns must be specified for map with star`)
+}
+
+var _ typeInfo = &mapInfo{}
 
 type primitiveTypeInfo struct {
 	primitiveType reflect.Type
@@ -156,6 +151,12 @@
 	}
 	return primitiveType{primitiveType: pti.primitiveType}, nil
 }
+
+func (pti *primitiveTypeInfo) getAllMembers() ([]typeMember, error) {
+	return nil, fmt.Errorf(`primitive type used in invalid context`)
+}
+
+var _ typeInfo = &primitiveTypeInfo{}
 
 var primitiveKinds = map[reflect.Kind]bool{
 	reflect.String:  true,
@@ -202,16 +203,6 @@
 	v, ok := ti[typeName]
 	return v, ok
 }
-=======
-	return &mapKey{name: member, mapType: mi.mapType}, nil
-}
-
-func (mi *mapInfo) getAllMembers() ([]typeMember, error) {
-	return nil, fmt.Errorf(`columns must be specified for map with star`)
-}
-
-var _ typeInfo = &mapInfo{}
->>>>>>> d968eb81
 
 var cacheMutex sync.RWMutex
 var cache = make(map[reflect.Type]typeInfo)

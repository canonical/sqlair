package expr

import (
	"fmt"
	"reflect"
	"regexp"
	"sort"
	"strings"
	"sync"
)

// typeMember represents either a struct and db tag or a map and key.
type typeMember interface {

	// The struct or map type.
	outerType() reflect.Type

	// The db tag or key.
	memberName() string
}

type mapKey struct {
	name    string
	mapType reflect.Type
}

func (mk *mapKey) outerType() reflect.Type {
	return mk.mapType
}

func (mk mapKey) memberName() string {
	return mk.name
}

// structField represents reflection information about a struct field.
type structField struct {
	name string

	// The type of the containing struct.
	structType reflect.Type

	// Index of the field in the type. This is used with reflect.Type.Field().
	index int

	// The tag assosiated with this struct field.
	tag string

	// OmitEmpty is true when "omitempty" is a property of the field's "db"
	// tag.
	omitEmpty bool
}

func (f *structField) outerType() reflect.Type {
	return f.structType
}

func (f structField) memberName() string {
	return f.tag
}

<<<<<<< HEAD
// typeInfo can represent reflection information about a struct or a map.
=======
// typeInfo exposes useful information about types used in SQLair queries.
>>>>>>> d968eb81
type typeInfo interface {
	typ() reflect.Type

	// typeMember returns the type member associated with a given column name.
	typeMember(member string) (typeMember, error)

	// getAllMembers returns all members a type associated with column names.
	getAllMembers() ([]typeMember, error)
}

type structInfo struct {
	structType reflect.Type

	// tags is an ordered list of all db tags of the struct.
	tags []string

	tagToField map[string]*structField
}

func (si *structInfo) typ() reflect.Type {
	return si.structType
}

func (si *structInfo) typeMember(member string) (typeMember, error) {
	tm, ok := si.tagToField[member]
	if !ok {
		return nil, fmt.Errorf(`type %q has no %q db tag`, si.structType.Name(), member)
	}
	return tm, nil
}

func (si *structInfo) getAllMembers() ([]typeMember, error) {
	if len(si.tags) == 0 {
		return nil, fmt.Errorf(`no "db" tags found in struct %q`, si.structType.Name())
	}

	tms := []typeMember{}
	for _, tag := range si.tags {
		tms = append(tms, si.tagToField[tag])
	}
	return tms, nil
}

var _ typeInfo = &structInfo{}

type mapInfo struct {
	mapType reflect.Type
}

func (mi *mapInfo) typ() reflect.Type {
	return mi.mapType
}

func (mi *mapInfo) typeMember(member string) (typeMember, error) {
	return &mapKey{name: member, mapType: mi.mapType}, nil
}

func (mi *mapInfo) getAllMembers() ([]typeMember, error) {
	return nil, fmt.Errorf(`columns must be specified for map with star`)
}

var _ typeInfo = &mapInfo{}

var cacheMutex sync.RWMutex
var cache = make(map[reflect.Type]typeInfo)

// getTypeInfo will return the typeInfo of a given type, generating and caching
// as required.
func getTypeInfo(value any) (typeInfo, error) {
	if value == (any)(nil) {
		return nil, fmt.Errorf("cannot reflect nil value")
	}

	t := reflect.TypeOf(value)

	cacheMutex.RLock()
	typeInfo, found := cache[t]
	cacheMutex.RUnlock()
	if found {
		return typeInfo, nil
	}

	typeInfo, err := generateTypeInfo(t)
	if err != nil {
		return nil, err
	}

	cacheMutex.Lock()
	cache[t] = typeInfo
	cacheMutex.Unlock()

	return typeInfo, nil
}

// generateTypeInfo generates reflection information about a type that is
// required for SQLair.
func generateTypeInfo(t reflect.Type) (typeInfo, error) {
	switch t.Kind() {
	case reflect.Map:
		if t.Key().Kind() != reflect.String {
			return nil, fmt.Errorf(`map type %s must have key type string, found type %s`, t.Name(), t.Key().Kind())
		}
		return &mapInfo{mapType: t}, nil
	case reflect.Struct:
		info := structInfo{
			tagToField: make(map[string]*structField),
			structType: t,
		}
		tags := []string{}

		for i := 0; i < t.NumField(); i++ {
			f := t.Field(i)
			tag := f.Tag.Get("db")
			if tag == "" {
				continue
			}
			if !f.IsExported() {
				return nil, fmt.Errorf("field %q of struct %s not exported", f.Name, t.Name())
			}

			tag, omitEmpty, err := parseTag(tag)
			if err != nil {
				return nil, fmt.Errorf("cannot parse tag for field %s.%s: %s", t.Name(), f.Name, err)
			}
			tags = append(tags, tag)
			info.tagToField[tag] = &structField{
				name:       f.Name,
				index:      i,
				omitEmpty:  omitEmpty,
				tag:        tag,
				structType: t,
			}
		}

		sort.Strings(tags)
		info.tags = tags

		return &info, nil
	default:
		return nil, fmt.Errorf("internal error: cannot obtain type information for type that is not map or struct: %s.", t)
	}
}

// This expression should be aligned with the bytes allowed in isNameByte in
// the parser.
var validColNameRx = regexp.MustCompile(`^([a-zA-Z_])+([a-zA-Z_0-9])*$`)

// parseTag parses the full db tag and returns the column name it specifies,
// and whether it contains the "omitempty" flag.
func parseTag(tag string) (string, bool, error) {
	options := strings.Split(tag, ",")

	var omitEmpty bool
	if len(options) > 1 {
		for _, flag := range options[1:] {
			if flag == "omitempty" {
				omitEmpty = true
			} else {
				return "", omitEmpty, fmt.Errorf("unsupported flag %q in tag %q", flag, tag)
			}
		}
	}

	name := options[0]
	if len(name) == 0 {
		return "", false, fmt.Errorf("empty db tag")
	}

	if !validColNameRx.MatchString(name) {
		return "", false, fmt.Errorf("invalid column name in 'db' tag: %q", name)
	}

	return name, omitEmpty, nil
}<|MERGE_RESOLUTION|>--- conflicted
+++ resolved
@@ -58,11 +58,7 @@
 	return f.tag
 }
 
-<<<<<<< HEAD
-// typeInfo can represent reflection information about a struct or a map.
-=======
 // typeInfo exposes useful information about types used in SQLair queries.
->>>>>>> d968eb81
 type typeInfo interface {
 	typ() reflect.Type
 

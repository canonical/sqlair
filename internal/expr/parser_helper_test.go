--- conflicted
+++ resolved
@@ -56,7 +56,6 @@
 		{stringf: p.skipString, result: []bool{false}, input: "", data: []string{"a"}},
 		{stringf: p.skipString, result: []bool{true, true}, input: "helloworld", data: []string{"hElLo", "w"}},
 		{stringf: p.skipString, result: []bool{true, true}, input: "hello world", data: []string{"hello", " "}},
-<<<<<<< HEAD
 
 		{stringf0: p.skipName, result: []bool{false}, input: " hi", data: []string{}},
 		{stringf0: p.skipName, result: []bool{false}, input: "*", data: []string{}},
@@ -73,22 +72,15 @@
 		{stringf1: p.skipEnclosedParentheses, result: []bool{true}, input: `(/*)(""*/)`},
 		{stringf1: p.skipEnclosedParentheses, result: []bool{true}, input: `(")")`},
 		{stringf1: p.skipEnclosedParentheses, result: []bool{true}, input: `("/*)*/")`},
-=======
->>>>>>> 16ef92d8
 	}
 	for _, v := range parseTests {
 		// Reset the input.
 		p.init(v.input)
 		for i := range v.result {
 			var result bool
-<<<<<<< HEAD
 			var err error
-			if v.bytef != nil {
-				result = v.bytef(v.data[i][0])
-=======
 			if v.charf != nil {
 				result = v.charf(rune(v.data[i][0]))
->>>>>>> 16ef92d8
 			}
 			if v.stringf != nil {
 				result = v.stringf(v.data[i])
@@ -310,7 +302,7 @@
 			c.Assert(p.pos, Equals, t.stopPos[currentStopPos], Commentf("input: %q", t.input))
 			currentStopPos++
 
-			p.advanceByte()
+			p.advanceChar()
 		}
 	}
 }
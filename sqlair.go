--- conflicted
+++ resolved
@@ -67,10 +67,7 @@
 type Query struct {
 	qe  *expr.QueryExpr
 	qs  querySubstrate
-<<<<<<< HEAD
-=======
 	ctx context.Context
->>>>>>> 1d743a42
 	err error
 }
 
@@ -89,13 +86,8 @@
 		ctx = context.Background()
 	}
 
-<<<<<<< HEAD
-	qe, err := s.pe.Query(ctx, inputArgs...)
-	return &Query{qs: db.db, qe: qe, err: err}
-=======
 	qe, err := s.pe.Query(inputArgs...)
 	return &Query{qs: db.db, qe: qe, err: err, ctx: ctx}
->>>>>>> 1d743a42
 }
 
 // Run will execute the query.
@@ -104,11 +96,7 @@
 	if q.err != nil {
 		return q.err
 	}
-<<<<<<< HEAD
-	_, err := q.qs.ExecContext(q.qe.QueryContext(), q.qe.QuerySQL(), q.qe.QueryArgs()...)
-=======
 	_, err := q.qs.ExecContext(q.ctx, q.qe.QuerySQL(), q.qe.QueryArgs()...)
->>>>>>> 1d743a42
 	if err != nil {
 		return err
 	}
@@ -121,11 +109,7 @@
 		return &Iterator{err: q.err}
 	}
 
-<<<<<<< HEAD
-	rows, err := q.qs.QueryContext(q.qe.QueryContext(), q.qe.QuerySQL(), q.qe.QueryArgs()...)
-=======
 	rows, err := q.qs.QueryContext(q.ctx, q.qe.QuerySQL(), q.qe.QueryArgs()...)
->>>>>>> 1d743a42
 	if err != nil {
 		return &Iterator{err: err}
 	}
@@ -191,23 +175,11 @@
 
 // One runs a query and decodes the first row into outputArgs.
 func (q *Query) One(outputArgs ...any) error {
-<<<<<<< HEAD
-	if q.err != nil {
-		return q.err
-	}
-	iter := q.Iter()
-	if !iter.Next() {
-		if iter.err != nil {
-			return iter.Close()
-		}
-		return ErrNoRows
-=======
 	err := ErrNoRows
 	iter := q.Iter()
 	if iter.Next() {
 		iter.Decode(outputArgs...)
 		err = nil
->>>>>>> 1d743a42
 	}
 	if cerr := iter.Close(); cerr != nil {
 		return cerr
@@ -347,6 +319,6 @@
 		ctx = context.Background()
 	}
 
-	qe, err := s.pe.Query(ctx, inputArgs...)
-	return &Query{qs: tx.tx, qe: qe, err: err}
+	qe, err := s.pe.Query(inputArgs...)
+	return &Query{qs: tx.tx, qe: qe, ctx: ctx, err: err}
 }
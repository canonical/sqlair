--- conflicted
+++ resolved
@@ -23,11 +23,8 @@
 //	err := q.Get(resultMap) // => sqlair.M{"name": "Fred", "postcode": 10031}
 type M map[string]any
 
-<<<<<<< HEAD
 // S is a slice type that, as with other named slice types, can be used with
 // SQLair to pass a slice of inputs to an IN clause.
-=======
->>>>>>> 9eaf48c6
 type S []any
 
 var ErrNoRows = sql.ErrNoRows

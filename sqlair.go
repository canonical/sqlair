--- conflicted
+++ resolved
@@ -122,7 +122,7 @@
 		return err
 	} else {
 		if len(outputArgs) > 0 {
-			return fmt.Errorf("cannot decode results: query does not return any results")
+			return fmt.Errorf("cannot get results: query does not return any results")
 		}
 		res, err := q.qs.ExecContext(q.ctx, q.qe.QuerySQL(), q.qe.QueryArgs()...)
 		if outcome != nil {
@@ -165,19 +165,13 @@
 // Get decodes the current result into the structs in outputValues.
 // outputArgs must contain all the structs mentioned in the query.
 // If an error occurs it will be returned with Iter.Close().
-<<<<<<< HEAD
-func (iter *Iterator) Get(outputArgs ...any) (ok bool) {
-	if iter.err != nil || iter.rows == nil {
-		return false
-=======
-func (iter *Iterator) Decode(outputArgs ...any) (err error) {
+func (iter *Iterator) Get(outputArgs ...any) (err error) {
 	if iter.err != nil {
 		return iter.err
->>>>>>> 5740a538
 	}
 	defer func() {
 		if err != nil {
-			err = fmt.Errorf("cannot decode result: %s", err)
+			err = fmt.Errorf("cannot get result: %s", err)
 		}
 	}()
 
@@ -223,12 +217,7 @@
 	iter := q.Iter()
 	err := ErrNoRows
 	if iter.Next() {
-<<<<<<< HEAD
-		iter.Get(outputArgs...)
-		err = nil
-=======
-		err = iter.Decode(outputArgs...)
->>>>>>> 5740a538
+		err = iter.Get(outputArgs...)
 	}
 	if cerr := iter.Close(); cerr != nil {
 		return cerr
@@ -291,14 +280,9 @@
 			}
 			outputArgs = append(outputArgs, outputArg.Interface())
 		}
-<<<<<<< HEAD
-		if !iter.Get(outputArgs...) {
-			break
-=======
-		if err := iter.Decode(outputArgs...); err != nil {
+		if err := iter.Get(outputArgs...); err != nil {
 			iter.Close()
 			return err
->>>>>>> 5740a538
 		}
 		for i, outputArg := range outputArgs {
 			switch k := sliceVals[i].Type().Elem().Kind(); k {

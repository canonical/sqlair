--- conflicted
+++ resolved
@@ -190,11 +190,7 @@
 	sqlstmt, ok := stmtDBCache[s.cacheID][db.cacheID]
 	cacheMutex.RUnlock()
 	if !ok {
-<<<<<<< HEAD
-		sqlstmt, err = db.sqldb.PrepareContext(ctx, s.pe.SQL())
-=======
-		sqlstmt, err = ps.PrepareContext(ctx, s.te.SQL())
->>>>>>> efafcf6a
+		sqlstmt, err = db.sqldb.PrepareContext(ctx, s.te.SQL())
 		if err != nil {
 			return nil, err
 		}
